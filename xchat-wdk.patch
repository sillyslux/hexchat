diff -ruN --strip-trailing-cr xchat-wdk.orig/plugins/perl/perl.c xchat-wdk/plugins/perl/perl.c
--- xchat-wdk.orig/plugins/perl/perl.c	2010-08-26 04:18:04 +0200
+++ xchat-wdk/plugins/perl/perl.c	2010-10-07 21:25:43 +0200
@@ -22,12 +22,15 @@
 #include <sys/types.h>
 #include <sys/stat.h>
 #include <fcntl.h>
-#include <dirent.h>
 #ifdef ENABLE_NLS
 #include <locale.h>
 #endif
 #ifdef WIN32
 #include <windows.h>
+#define  _INC_DIRENT
+#include "../../src/common/dirent.h"
+#else
+#include <dirent.h>
 #endif
 
 #undef PACKAGE
@@ -1339,7 +1342,11 @@
 			if (GetLastError () == ERROR_BAD_EXE_FORMAT)
 				/* http://forum.xchat.org/viewtopic.php?t=3277 */
 				thread_mbox ("Cannot use this " PERL_DLL "\n\n"
+#ifdef _WIN64
+								 "64-bit ActivePerl is required.");
+#else
 								 "32-bit ActivePerl is required.");
+#endif
 			else {
 				/* a lot of people install this old version */
 				lib = LoadLibraryA ("perl56.dll");
@@ -1354,7 +1361,7 @@
 					thread_mbox ("Cannot open " PERL_DLL "\n\n"
 									 "You must have ActivePerl " PERL_REQUIRED_VERSION " installed in order to\n"
 									 "run perl scripts.\n\n"
-									 "http://www.activestate.com/ActivePerl/\n\n"
+									 "http://www.activestate.com/activeperl/downloads\n\n"
 									 "Make sure perl's bin directory is in your PATH.");
 				}
 			}
diff -ruN --strip-trailing-cr xchat-wdk.orig/plugins/python/python.c xchat-wdk/plugins/python/python.c
--- xchat-wdk.orig/plugins/python/python.c	2010-05-16 06:31:54 +0200
+++ xchat-wdk/plugins/python/python.c	2010-10-07 21:25:43 +0200
@@ -53,10 +53,10 @@
 
 #include <glib.h>
 #include <string.h>
-#include <unistd.h>
 #include <stdlib.h>
 #include <sys/types.h>
-#include <dirent.h>
+#include "../../src/common/dirent.h"
+#include "../../config.h"
 
 #include "xchat-plugin.h"
 #include "Python.h"
@@ -68,7 +68,7 @@
 
 #ifdef WIN32
 #undef WITH_THREAD /* Thread support locks up xchat on Win32. */
-#define VERSION "0.8/2.4"	/* Linked to python24.dll */
+#define VERSION "0.8/2.6"	/* Linked to python26.dll */
 #else
 #define VERSION "0.8"
 #endif
@@ -1161,6 +1161,27 @@
 	PyObject_SetAttrString(m, "__version__", o);
 
 	if (filename) {
+#ifdef WIN32
+		/*	more info: 
+		 *	http://bytes.com/topic/python/answers/840542-pyrun_simplefile-crashes#post3364174
+		 *	http://effbot.org/pyfaq/pyrun-simplefile-crashes-on-windows-but-not-on-unix-why.htm
+		 */
+		PyObject* PyFileObject = PyFile_FromString(filename, "r");
+		if (PyFileObject == NULL) {
+			xchat_printf(ph, "Can't open file %s: %s\n",
+				     filename, strerror(errno));
+			goto error;
+		}
+
+		if (PyRun_SimpleFile(PyFile_AsFile(PyFileObject), filename) != 0) {
+			xchat_printf(ph, "Error loading module %s\n",
+				     filename);
+			goto error;
+		}
+
+		plugin->filename = filename;
+		filename = NULL;
+#else
 		FILE *fp;
 
 		plugin->filename = filename;
@@ -1184,7 +1205,7 @@
 			goto error;
 		}
 		fclose(fp);
-
+#endif
 		m = PyDict_GetItemString(PyImport_GetModuleDict(),
 					 "__main__");
 		if (m == NULL) {
diff -ruN --strip-trailing-cr xchat-wdk.orig/plugins/tcl/tclplugin.c xchat-wdk/plugins/tcl/tclplugin.c
--- xchat-wdk.orig/plugins/tcl/tclplugin.c	2010-03-21 01:49:42 +0100
+++ xchat-wdk/plugins/tcl/tclplugin.c	2010-10-07 21:25:43 +0200
@@ -32,8 +32,6 @@
 #include <windows.h>
 #define bzero(mem, sz) memset((mem), 0, (sz))
 #define bcopy(src, dest, count) memmove((dest), (src), (count))
-#else
-#include <unistd.h>
 #endif
 
 #include "xchat-plugin.h"
@@ -2221,7 +2219,7 @@
 #ifdef WIN32
     lib = LoadLibraryA(TCL_DLL);
     if (!lib) {
-        xchat_print(ph, "You must have ActiveTCL installed in order to run Tcl scripts.\n" "http://aspn.activestate.com/ASPN/Tcl/\n" "Make sure Tcl's bin directory is in your PATH.\n\n");
+        xchat_print(ph, "You must have ActiveTCL 8.5 installed in order to run Tcl scripts.\n" "http://www.activestate.com/activetcl/downloads\n" "Make sure Tcl's bin directory is in your PATH.\n\n");
         return 0;
     }
     FreeLibrary(lib);
diff -ruN --strip-trailing-cr xchat-wdk.orig/plugins/xdcc/xdcc.c xchat-wdk/plugins/xdcc/xdcc.c
--- xchat-wdk.orig/plugins/xdcc/xdcc.c	2002-12-26 04:35:09 +0100
+++ xchat-wdk/plugins/xdcc/xdcc.c	2010-10-07 21:25:43 +0200
@@ -2,11 +2,11 @@
 
 #include <glib.h>
 #include <string.h>
-#include <unistd.h>
 #include <stdlib.h>
 #include <stdio.h>
 
 #include "xchat-plugin.h"
+#include "../../src/common/xchat.h"
 
 static xchat_plugin *ph;	/* plugin handle */
 
diff -ruN --strip-trailing-cr xchat-wdk.orig/src/common/cfgfiles.c xchat-wdk/src/common/cfgfiles.c
--- xchat-wdk.orig/src/common/cfgfiles.c	2010-08-07 09:14:45 +0200
+++ xchat-wdk/src/common/cfgfiles.c	2010-10-07 21:25:43 +0200
@@ -17,7 +17,6 @@
  */
 
 #include <fcntl.h>
-#include <unistd.h>
 #include <stdlib.h>
 #include <string.h>
 #include <stdio.h>
@@ -30,10 +29,9 @@
 #include "fe.h"
 #include "text.h"
 #include "xchatc.h"
+#include "portable.h"
 
-#ifdef WIN32
-#define XCHAT_DIR "X-Chat 2"
-#else
+#ifndef WIN32
 #define XCHAT_DIR ".xchat2"
 #endif
 #define DEF_FONT "Monospace 9"
@@ -308,12 +306,19 @@
 {
 	if (!xdir_fs)
 	{
-		char out[256];
+		if (portable_mode ())
+		{
+			xdir_fs = ".\\config";
+		}
+		else
+		{
+			char out[256];
 
-		if (!get_reg_str ("Software\\Microsoft\\Windows\\CurrentVersion\\"
-				"Explorer\\Shell Folders", "AppData", out, sizeof (out)))
-			return "./config";
-		xdir_fs = g_strdup_printf ("%s\\" XCHAT_DIR, out);
+			if (!get_reg_str ("Software\\Microsoft\\Windows\\CurrentVersion\\"
+					"Explorer\\Shell Folders", "AppData", out, sizeof (out)))
+				return "./config";
+			xdir_fs = g_strdup_printf ("%s\\" "X-Chat 2", out);
+		}
 	}
 	return xdir_fs;
 }
@@ -536,6 +541,7 @@
 
 	{"tab_chans", P_OFFINT (tabchannels), TYPE_BOOL},
 	{"tab_dialogs", P_OFFINT (privmsgtab), TYPE_BOOL},
+	{"tab_icons", P_OFFINT (tab_icons), TYPE_BOOL},
 	{"tab_layout", P_OFFINT (tab_layout), TYPE_INT},
 	{"tab_new_to_front", P_OFFINT (newtabstofront), TYPE_INT},
 	{"tab_notices", P_OFFINT (notices_tabs), TYPE_BOOL},
@@ -546,9 +552,11 @@
 	{"tab_sort", P_OFFINT (tab_sort), TYPE_BOOL},
 	{"tab_trunc", P_OFFINT (truncchans), TYPE_INT},
 	{"tab_utils", P_OFFINT (windows_as_tabs), TYPE_BOOL},
+	{"tab_xp", P_OFFINT (tab_xp), TYPE_BOOL},
 
 	{"text_background", P_OFFSET (background), TYPE_STR},
 	{"text_color_nicks", P_OFFINT (colorednicks), TYPE_BOOL},
+	{"text_emoticons", P_OFFINT (emoticons), TYPE_BOOL},
 	{"text_font", P_OFFSET (font_normal), TYPE_STR},
 	{"text_indent", P_OFFINT (indent_nicks), TYPE_BOOL},
 	{"text_max_indent", P_OFFINT (max_auto_indent), TYPE_INT},
@@ -561,7 +569,7 @@
 	{"text_tint_blue", P_OFFINT (tint_blue), TYPE_INT},
 	{"text_tint_green", P_OFFINT (tint_green), TYPE_INT},
 	{"text_tint_red", P_OFFINT (tint_red), TYPE_INT},
-	{"text_transparent", P_OFFINT (transparent), TYPE_BOOL},
+	/* {"text_transparent", P_OFFINT (transparent), TYPE_BOOL}, */
 	{"text_wordwrap", P_OFFINT (wordwrap), TYPE_BOOL},
 
 	{0, 0, 0},
@@ -648,6 +656,7 @@
 	prefs.dialog_height = 256;
 	prefs.gui_join_dialog = 1;
 	prefs.gui_quit_dialog = 1;
+	prefs.slist_skip = 1;
 	prefs.dcctimeout = 180;
 	prefs.dccstalltimeout = 60;
 	prefs.notify_timeout = 15;
diff -ruN --strip-trailing-cr xchat-wdk.orig/src/common/chanopt.c xchat-wdk/src/common/chanopt.c
--- xchat-wdk.orig/src/common/chanopt.c	2008-06-15 06:40:29 +0200
+++ xchat-wdk/src/common/chanopt.c	2010-10-07 21:25:43 +0200
@@ -3,7 +3,6 @@
 #include <stdio.h>
 #include <string.h>
 #include <stdlib.h>
-#include <unistd.h>
 #include <sys/types.h>
 #include <sys/stat.h>
 #include <fcntl.h>
diff -ruN --strip-trailing-cr xchat-wdk.orig/src/common/ctcp.c xchat-wdk/src/common/ctcp.c
--- xchat-wdk.orig/src/common/ctcp.c	2010-05-30 04:28:04 +0200
+++ xchat-wdk/src/common/ctcp.c	2010-10-07 21:25:43 +0200
@@ -18,7 +18,6 @@
 
 #include <stdio.h>
 #include <string.h>
-#include <unistd.h>
 #include <stdlib.h>
 
 #include "xchat.h"
@@ -134,7 +133,7 @@
 
 	if (!strcasecmp (msg, "VERSION") && !prefs.hidever)
 	{
-		snprintf (outbuf, sizeof (outbuf), "VERSION xchat "PACKAGE_VERSION" %s",
+		snprintf (outbuf, sizeof (outbuf), "VERSION xchat-wdk "PACKAGE_VERSION" ("PACKAGE_TARNAME") %s",
 					 get_cpu_str ());
 		serv->p_nctcp (serv, nick, outbuf);
 	}
diff -ruN --strip-trailing-cr xchat-wdk.orig/src/common/dcc.c xchat-wdk/src/common/dcc.c
--- xchat-wdk.orig/src/common/dcc.c	2010-05-30 04:28:04 +0200
+++ xchat-wdk/src/common/dcc.c	2010-10-07 21:25:43 +0200
@@ -31,7 +31,6 @@
 #include <time.h>
 #include <errno.h>
 #include <sys/stat.h>
-#include <unistd.h>
 #include <fcntl.h>
 
 #define WANTSOCKET
@@ -1983,9 +1982,7 @@
 		return TRUE;
 
 	/* now handle case-insensitive Filesystems: HFS+, FAT */
-#ifdef WIN32
-#warning no win32 implementation - behaviour may be unreliable
-#else
+#ifndef WIN32
 	/* this fstat() shouldn't really fail */
 	if ((dcc->fp == -1 ? stat (dcc->destfile_fs, &st_a) : fstat (dcc->fp, &st_a)) == -1)
 		return FALSE;
diff -ruN --strip-trailing-cr xchat-wdk.orig/src/common/ignore.c xchat-wdk/src/common/ignore.c
--- xchat-wdk.orig/src/common/ignore.c	2006-04-15 09:00:39 +0200
+++ xchat-wdk/src/common/ignore.c	2010-10-07 21:25:43 +0200
@@ -19,7 +19,6 @@
 #include <stdlib.h>
 #include <stdio.h>
 #include <string.h>
-#include <unistd.h>
 #include <sys/types.h>
 #include <sys/stat.h>
 #include <fcntl.h>
diff -ruN --strip-trailing-cr xchat-wdk.orig/src/common/inbound.c xchat-wdk/src/common/inbound.c
--- xchat-wdk.orig/src/common/inbound.c	2010-05-30 04:28:04 +0200
+++ xchat-wdk/src/common/inbound.c	2010-10-07 21:25:43 +0200
@@ -21,7 +21,6 @@
 #include <stdlib.h>
 #include <stdio.h>
 #include <sys/types.h>
-#include <unistd.h>
 #include <time.h>
 
 #define WANTARPA
diff -ruN --strip-trailing-cr xchat-wdk.orig/src/common/inet.h xchat-wdk/src/common/inet.h
--- xchat-wdk.orig/src/common/inet.h	2005-09-03 12:57:48 +0200
+++ xchat-wdk/src/common/inet.h	2010-10-07 21:25:43 +0200
@@ -24,9 +24,8 @@
 #ifdef USE_IPV6
 #include <winsock2.h>
 #include <ws2tcpip.h>
-#include <tpipv6.h>
 #else
-#include <winsock.h>
+#include <winsock2.h>
 #endif
 
 #define set_blocking(sok)	{ \
diff -ruN --strip-trailing-cr xchat-wdk.orig/src/common/msproxy.c xchat-wdk/src/common/msproxy.c
--- xchat-wdk.orig/src/common/msproxy.c	2006-04-16 17:32:17 +0200
+++ xchat-wdk/src/common/msproxy.c	2010-10-07 21:25:44 +0200
@@ -26,7 +26,6 @@
 #include <stdio.h>
 #include <string.h>
 #include <stdlib.h>
-#include <unistd.h>
 #include <fcntl.h>
 
 #define WANTSOCKET
diff -ruN --strip-trailing-cr xchat-wdk.orig/src/common/network.c xchat-wdk/src/common/network.c
--- xchat-wdk.orig/src/common/network.c	2006-04-16 10:11:26 +0200
+++ xchat-wdk/src/common/network.c	2010-10-07 21:25:44 +0200
@@ -21,7 +21,6 @@
 #include <stdlib.h>
 #include <string.h>
 #include <stdio.h>
-#include <unistd.h>
 #include <glib.h>
 
 #include "../../config.h"				  /* grab USE_IPV6 and LOOKUPD defines */
diff -ruN --strip-trailing-cr xchat-wdk.orig/src/common/notify.c xchat-wdk/src/common/notify.c
--- xchat-wdk.orig/src/common/notify.c	2008-06-08 09:58:58 +0200
+++ xchat-wdk/src/common/notify.c	2010-10-07 21:25:44 +0200
@@ -22,7 +22,6 @@
 #include <sys/types.h>
 #include <sys/stat.h>
 #include <fcntl.h>
-#include <unistd.h>
 #include <time.h>
 
 #include "xchat.h"
diff -ruN --strip-trailing-cr xchat-wdk.orig/src/common/outbound.c xchat-wdk/src/common/outbound.c
--- xchat-wdk.orig/src/common/outbound.c	2010-05-30 04:28:04 +0200
+++ xchat-wdk/src/common/outbound.c	2010-10-07 21:25:44 +0200
@@ -32,7 +32,6 @@
 #include <sys/wait.h>
 #endif
 
-#include <unistd.h>
 #include <time.h>
 #include <signal.h>
 #include <sys/stat.h>
diff -ruN --strip-trailing-cr xchat-wdk.orig/src/common/plugin-timer.c xchat-wdk/src/common/plugin-timer.c
--- xchat-wdk.orig/src/common/plugin-timer.c	2005-02-02 11:03:51 +0100
+++ xchat-wdk/src/common/plugin-timer.c	2010-10-07 21:25:44 +0200
@@ -1,7 +1,7 @@
 #include <stdlib.h>
 #include <string.h>
 #include <glib.h>
-#include "xchat-plugin.h"
+#include <xchat-plugin.h>
 
 #ifdef WIN32
 #define strcasecmp stricmp
diff -ruN --strip-trailing-cr xchat-wdk.orig/src/common/plugin.c xchat-wdk/src/common/plugin.c
--- xchat-wdk.orig/src/common/plugin.c	2010-08-14 03:46:21 +0200
+++ xchat-wdk/src/common/plugin.c	2010-10-07 21:25:44 +0200
@@ -34,7 +34,7 @@
 #include "text.h"
 #define PLUGIN_C
 typedef struct session xchat_context;
-#include "xchat-plugin.h"
+#include <xchat-plugin.h>
 #include "plugin.h"
 
 
@@ -1212,7 +1212,7 @@
 	static const char * const dcc_fields[] =
 	{
 		"iaddress32","icps",		"sdestfile","sfile",		"snick",	"iport",
-		"ipos", "iposhigh", "iresume", "iresumehigh" "isize", "isizehigh", "istatus", "itype", NULL
+		"ipos", "iposhigh", "iresume", "iresumehigh", "isize", "isizehigh", "istatus", "itype", NULL
 	};
 	static const char * const channels_fields[] =
 	{
diff -ruN --strip-trailing-cr xchat-wdk.orig/src/common/proto-irc.c xchat-wdk/src/common/proto-irc.c
--- xchat-wdk.orig/src/common/proto-irc.c	2010-05-30 04:28:04 +0200
+++ xchat-wdk/src/common/proto-irc.c	2010-10-07 21:25:44 +0200
@@ -18,7 +18,6 @@
 
 /* IRC RFC1459(+commonly used extensions) protocol implementation */
 
-#include <unistd.h>
 #include <string.h>
 #include <stdio.h>
 #include <stdlib.h>
diff -ruN --strip-trailing-cr xchat-wdk.orig/src/common/server.c xchat-wdk/src/common/server.c
--- xchat-wdk.orig/src/common/server.c	2010-05-30 04:28:04 +0200
+++ xchat-wdk/src/common/server.c	2010-10-07 21:25:44 +0200
@@ -26,7 +26,6 @@
 #include <stdio.h>
 #include <string.h>
 #include <stdlib.h>
-#include <unistd.h>
 #include <errno.h>
 #include <fcntl.h>
 
@@ -1388,12 +1387,7 @@
 static int
 http_read_line (int print_fd, int sok, char *buf, int len)
 {
-#ifdef WIN32
-	/* make sure waitline() uses recv() or it'll fail on win32 */
-	len = waitline (sok, buf, len, FALSE);
-#else
 	len = waitline (sok, buf, len, TRUE);
-#endif
 	if (len >= 1)
 	{
 		/* print the message out (send it to the parent process) */
@@ -1738,7 +1732,7 @@
 	}
 #endif
 	serv->childpid = pid;
-	serv->iotag = fe_input_add (serv->childread, FIA_READ, server_read_child,
+	serv->iotag = fe_input_add (serv->childread, FIA_READ|FIA_FD, server_read_child,
 										 serv);
 }
 
diff -ruN --strip-trailing-cr xchat-wdk.orig/src/common/servlist.c xchat-wdk/src/common/servlist.c
--- xchat-wdk.orig/src/common/servlist.c	2010-05-16 09:43:49 +0200
+++ xchat-wdk/src/common/servlist.c	2010-10-07 21:25:44 +0200
@@ -21,7 +21,6 @@
 #include <string.h>
 #include <sys/types.h>
 #include <sys/stat.h>
-#include <unistd.h>
 
 #include "xchat.h"
 #include <glib/ghash.h>
diff -ruN --strip-trailing-cr xchat-wdk.orig/src/common/ssl.c xchat-wdk/src/common/ssl.c
--- xchat-wdk.orig/src/common/ssl.c	2007-03-28 10:35:06 +0200
+++ xchat-wdk/src/common/ssl.c	2010-10-07 21:25:44 +0200
@@ -17,12 +17,12 @@
  * Foundation, Inc., 59 Temple Place - Suite 330, Boston, MA 02111-1307, USA
  */
 
+#include "inet.h"				  /* make it first to avoid macro redefinitions */
 #include <openssl/ssl.h>		  /* SSL_() */
 #include <openssl/err.h>		  /* ERR_() */
 #include <time.h>					  /* asctime() */
 #include <string.h>				  /* strncpy() */
 #include "ssl.h"					  /* struct cert_info */
-#include "inet.h"
 #include "../../config.h"		  /* HAVE_SNPRINTF */
 
 #ifndef HAVE_SNPRINTF
diff -ruN --strip-trailing-cr xchat-wdk.orig/src/common/text.c xchat-wdk/src/common/text.c
--- xchat-wdk.orig/src/common/text.c	2010-05-30 04:28:04 +0200
+++ xchat-wdk/src/common/text.c	2010-10-07 21:25:44 +0200
@@ -19,13 +19,11 @@
 #include <stdlib.h>
 #include <stdio.h>
 #include <string.h>
-#include <unistd.h>
 #include <ctype.h>
 #include <time.h>
 #include <sys/types.h>
 #include <fcntl.h>
 #include <sys/stat.h>
-#include <sys/mman.h>
 
 #include "xchat.h"
 #include <glib/ghash.h>
@@ -271,9 +269,6 @@
 	char *text;
 	time_t stamp;
 	int lines;
-	char *map, *end_map;
-	struct stat statbuf;
-	const char *begin, *eol;
 
 	if (sess->text_scrollback == SET_DEFAULT)
 	{
@@ -293,32 +288,9 @@
 	if (fh == -1)
 		return;
 
-	if (fstat (fh, &statbuf) < 0)
-		return;
-
-	map = mmap (NULL, statbuf.st_size, PROT_READ, MAP_PRIVATE, fh, 0);
-	if (map == MAP_FAILED)
-		return;
-
-	end_map = map + statbuf.st_size;
-	
 	lines = 0;
-	begin = map;
-	while (begin < end_map)
+	while (waitline (fh, buf, sizeof buf, FALSE) != -1)
 	{
-		int n_bytes;
-
-		eol = memchr (begin, '\n', end_map - begin);
-
-		if (!eol)
-			eol = end_map;
-
-		n_bytes = MIN (eol - begin, sizeof (buf) - 1);
-		
-		strncpy (buf, begin, n_bytes);
-
-		buf[n_bytes] = 0;
-		
 		if (buf[0] == 'T')
 		{
 			if (sizeof (time_t) == 4)
@@ -334,8 +306,6 @@
 			}
 			lines++;
 		}
-
-		begin = eol + 1;
 	}
 
 	sess->scrollwritten = lines;
@@ -349,7 +319,6 @@
 		/*EMIT_SIGNAL (XP_TE_GENMSG, sess, "*", buf, NULL, NULL, NULL, 0);*/
 	}
 
-	munmap (map, statbuf.st_size);
 	close (fh);
 }
 
diff -ruN --strip-trailing-cr xchat-wdk.orig/src/common/util.c xchat-wdk/src/common/util.c
--- xchat-wdk.orig/src/common/util.c	2008-02-07 02:50:37 +0100
+++ xchat-wdk/src/common/util.c	2010-10-07 21:25:44 +0200
@@ -16,11 +16,13 @@
  * Foundation, Inc., 59 Temple Place - Suite 330, Boston, MA 02111-1307, USA
  */
 
+#define WANTSOCKET
+#include "inet.h"				/* make it first to avoid macro redefinitions */
+
 #define __APPLE_API_STRICT_CONFORMANCE
 
 #define _FILE_OFFSET_BITS 64
 #include <stdio.h>
-#include <unistd.h>
 #include <string.h>
 #include <stdlib.h>
 #include <sys/types.h>
@@ -35,7 +37,7 @@
 #include <sys/utsname.h>
 #endif
 #include <fcntl.h>
-#include <dirent.h>
+#include "dirent.h"
 #include <errno.h>
 #include "xchat.h"
 #include "xchatc.h"
@@ -44,9 +46,6 @@
 #include "util.h"
 #include "../../config.h"
 
-#define WANTSOCKET
-#include "inet.h"
-
 #if defined (USING_FREEBSD) || defined (__APPLE__)
 #include <sys/sysctl.h>
 #endif
@@ -54,9 +53,11 @@
 #include <socks.h>
 #endif
 
+#ifndef ENABLE_NLS
 #ifndef HAVE_SNPRINTF
 #define snprintf g_snprintf
 #endif
+#endif
 
 #ifdef USE_DEBUG
 
@@ -631,22 +632,32 @@
 	OSVERSIONINFO osvi;
 	SYSTEM_INFO si;
 	double mhz;
+	int cpu_arch;
 
 	osvi.dwOSVersionInfoSize = sizeof (OSVERSIONINFO);
 	GetVersionEx (&osvi);
 	GetSystemInfo (&si);
 
+	if (si.wProcessorArchitecture == 9)
+	{
+		cpu_arch = 64;
+	}
+	else
+	{
+		cpu_arch = 86;
+	}
+
 	mhz = get_mhz ();
 	if (mhz)
 	{
 		double cpuspeed = ( mhz > 1000 ) ? mhz / 1000 : mhz;
 		const char *cpuspeedstr = ( mhz > 1000 ) ? "GHz" : "MHz";
-		sprintf (verbuf, "Windows %ld.%ld [i%d86/%.2f%s]",
-					osvi.dwMajorVersion, osvi.dwMinorVersion, si.wProcessorLevel, 
+		sprintf (verbuf, "Windows %ld.%ld [x%d/%.2f%s]",
+					osvi.dwMajorVersion, osvi.dwMinorVersion, cpu_arch, 
 					cpuspeed, cpuspeedstr);
 	} else
-		sprintf (verbuf, "Windows %ld.%ld [i%d86]",
-			osvi.dwMajorVersion, osvi.dwMinorVersion, si.wProcessorLevel);
+		sprintf (verbuf, "Windows %ld.%ld [x%d]",
+			osvi.dwMajorVersion, osvi.dwMinorVersion, cpu_arch);
 
 	return verbuf;
 }
diff -ruN --strip-trailing-cr xchat-wdk.orig/src/common/xchat.c xchat-wdk/src/common/xchat.c
--- xchat-wdk.orig/src/common/xchat.c	2008-06-08 09:58:58 +0200
+++ xchat-wdk/src/common/xchat.c	2010-10-07 21:25:44 +0200
@@ -22,7 +22,6 @@
 #include <time.h>
 #include <sys/types.h>
 #include <sys/stat.h>
-#include <unistd.h>
 
 #define WANTSOCKET
 #include "inet.h"
@@ -38,7 +37,7 @@
 #include "cfgfiles.h"
 #include "chanopt.h"
 #include "ignore.h"
-#include "xchat-plugin.h"
+#include <xchat-plugin.h>
 #include "plugin.h"
 #include "plugin-timer.h"
 #include "notify.h"
@@ -583,6 +582,7 @@
 	"NAME DMSG\n"			"CMD msg =%2 &3\n\n"\
 	"NAME EXIT\n"			"CMD quit\n\n"\
 	"NAME GREP\n"			"CMD lastlog -r &2\n\n"\
+	"NAME IGNALL\n"			"CMD ignore %2!*@* ALL\n\n"\
 	"NAME J\n"				"CMD join &2\n\n"\
 	"NAME KILL\n"			"CMD quote KILL %2 :&3\n\n"\
 	"NAME LEAVE\n"			"CMD part &2\n\n"\
diff -ruN --strip-trailing-cr xchat-wdk.orig/src/common/xchat.h xchat-wdk/src/common/xchat.h
--- xchat-wdk.orig/src/common/xchat.h	2010-08-07 09:14:45 +0200
+++ xchat-wdk/src/common/xchat.h	2010-10-07 21:25:44 +0200
@@ -12,12 +12,14 @@
 
 #include "history.h"
 
+#ifndef ENABLE_NLS
 #ifndef HAVE_SNPRINTF
 #define snprintf g_snprintf
 #endif
 
 #ifndef HAVE_VSNPRINTF
-#define vsnprintf g_vsnprintf
+#define vsnprintf _vsnprintf
+#endif
 #endif
 
 #ifdef USE_DEBUG
@@ -58,7 +60,7 @@
 
 #ifdef WIN32						/* for win32 */
 #define OFLAGS O_BINARY
-#define sleep(t) _sleep(t*1000)
+#define sleep(t) Sleep(t*1000)
 #include <direct.h>
 #define	F_OK	0
 #define	X_OK	1
@@ -297,6 +299,9 @@
 	unsigned int confmode;
 	unsigned int utf8_locale;
 	unsigned int identd;
+	unsigned int emoticons;
+	unsigned int tab_icons;
+	unsigned int tab_xp;
 
 	unsigned int ctcp_number_limit;	/*flood */
 	unsigned int ctcp_time_limit;	/*seconds of floods */
diff -ruN --strip-trailing-cr xchat-wdk.orig/src/fe-gtk/about.c xchat-wdk/src/fe-gtk/about.c
--- xchat-wdk.orig/src/fe-gtk/about.c	2010-05-16 09:43:49 +0200
+++ xchat-wdk/src/fe-gtk/about.c	2010-10-07 21:25:44 +0200
@@ -39,6 +39,7 @@
 
 #include "../common/xchat.h"
 #include "../common/util.h"
+#include "../common/portable.h"
 #include "palette.h"
 #include "pixmaps.h"
 #include "gtkutil.h"
@@ -95,7 +96,7 @@
 	}
 
 	about = gtk_dialog_new ();
-	gtk_window_set_position (GTK_WINDOW (about), GTK_WIN_POS_CENTER);
+	gtk_window_set_position (GTK_WINDOW (about), GTK_WIN_POS_CENTER_ON_PARENT);
 	gtk_window_set_resizable (GTK_WINDOW (about), FALSE);
 	gtk_window_set_title (GTK_WINDOW (about), _("About "DISPLAY_NAME));
 	if (parent_window)
@@ -114,35 +115,38 @@
 	g_get_charset (&locale);
 	(snprintf) (buf, sizeof (buf),
 				"<span size=\"x-large\"><b>"DISPLAY_NAME" "PACKAGE_VERSION"</b></span>\n\n"
-				"%s\n\n"
 #ifdef WIN32
-				/* leave this message to avoid time wasting bug reports! */
-				"This version is unofficial and comes with no support.\n\n"
-#endif
+				"<b>XChat Base</b>: 2.8.8\n\n"
 				"%s\n"
 				"<b>Charset</b>: %s "
-#ifdef WIN32 
 				"<b>GTK+</b>: %i.%i.%i\n"
+				"<b>Compiled</b>: "__DATE__"\n"
+				"<b>Portable Mode</b>: %s\n\n"
+				"<small>This version is unofficial and comes with no support.\n"
+				"\302\251 1998-2010 Peter \305\275elezn\303\275 &lt;zed@xchat.org></small>",
+				get_cpu_str (),
+				locale,
+				gtk_major_version,
+				gtk_minor_version,
+				gtk_micro_version,
+				(portable_mode () ? "Yes" : "No")
 #else
+				"%s\n\n"
+				"%s\n"
+				"<b>Charset</b>: %s "
 				"<b>Renderer</b>: %s\n"
-#endif
 				"<b>Compiled</b>: "__DATE__"\n\n"
 				"<small>\302\251 1998-2010 Peter \305\275elezn\303\275 &lt;zed@xchat.org></small>",
-					_("A multiplatform IRC Client"),
-					get_cpu_str(),
-					locale,
-#ifdef WIN32
-					gtk_major_version,
-					gtk_minor_version,
-					gtk_micro_version
-#else
+				_("A multiplatform IRC Client"),
+				get_cpu_str (),
+				locale,
 #ifdef USE_XFT
-					"Xft"
+				"Xft"
 #else
-					"Pango"
+				"Pango"
 #endif
 #endif
-					);
+				);
 	gtk_label_set_markup (GTK_LABEL (label), buf);
 	gtk_label_set_justify (GTK_LABEL (label), GTK_JUSTIFY_CENTER);
 
diff -ruN --strip-trailing-cr xchat-wdk.orig/src/fe-gtk/banlist.c xchat-wdk/src/fe-gtk/banlist.c
--- xchat-wdk.orig/src/fe-gtk/banlist.c	2010-05-16 05:20:22 +0200
+++ xchat-wdk/src/fe-gtk/banlist.c	2010-10-07 21:25:44 +0200
@@ -19,7 +19,6 @@
 #include <stdio.h>
 #include <stdlib.h>
 #include <string.h>
-#include <unistd.h>
 #include <fcntl.h>
 #include <time.h>
 
diff -ruN --strip-trailing-cr xchat-wdk.orig/src/fe-gtk/chanlist.c xchat-wdk/src/fe-gtk/chanlist.c
--- xchat-wdk.orig/src/fe-gtk/chanlist.c	2008-02-24 04:46:02 +0100
+++ xchat-wdk/src/fe-gtk/chanlist.c	2010-10-07 21:25:44 +0200
@@ -19,7 +19,6 @@
 #include <stdio.h>
 #include <stdlib.h>
 #include <string.h>
-#include <unistd.h>
 #include <fcntl.h>
 #include <time.h>
 
diff -ruN --strip-trailing-cr xchat-wdk.orig/src/fe-gtk/chanview-tabs.c xchat-wdk/src/fe-gtk/chanview-tabs.c
--- xchat-wdk.orig/src/fe-gtk/chanview-tabs.c	2005-11-21 06:25:39 +0100
+++ xchat-wdk/src/fe-gtk/chanview-tabs.c	2010-10-07 21:25:44 +0200
@@ -144,8 +144,8 @@
 		for (i = adj->value; ((i > new_value) && (tab_left_is_moving)); i -= 0.1)
 		{
 			gtk_adjustment_set_value (adj, i);
-			while (g_main_pending ())
-				g_main_iteration (TRUE);
+			while (g_main_context_pending (NULL))
+				g_main_context_iteration (NULL, TRUE);
 		}
 
 		gtk_adjustment_set_value (adj, new_value);
@@ -191,8 +191,8 @@
 		for (i = adj->value; ((i < new_value) && (tab_right_is_moving)); i += 0.1)
 		{
 			gtk_adjustment_set_value (adj, i);
-			while (g_main_pending ())
-				g_main_iteration (TRUE);
+			while (g_main_context_pending (NULL))
+				g_main_context_iteration (NULL, TRUE);
 		}
 
 		gtk_adjustment_set_value (adj, new_value);
diff -ruN --strip-trailing-cr xchat-wdk.orig/src/fe-gtk/editlist.c xchat-wdk/src/fe-gtk/editlist.c
--- xchat-wdk.orig/src/fe-gtk/editlist.c	2006-03-13 09:33:45 +0100
+++ xchat-wdk/src/fe-gtk/editlist.c	2010-10-07 21:25:44 +0200
@@ -19,7 +19,6 @@
 #include <stdio.h>
 #include <stdlib.h>
 #include <string.h>
-#include <unistd.h>
 #include <fcntl.h>
 #include <sys/types.h>
 #include <sys/stat.h>
diff -ruN --strip-trailing-cr xchat-wdk.orig/src/fe-gtk/fe-gtk.c xchat-wdk/src/fe-gtk/fe-gtk.c
--- xchat-wdk.orig/src/fe-gtk/fe-gtk.c	2010-08-14 03:46:21 +0200
+++ xchat-wdk/src/fe-gtk/fe-gtk.c	2010-10-07 21:25:44 +0200
@@ -19,7 +19,6 @@
 #include <stdio.h>
 #include <string.h>
 #include <stdlib.h>
-#include <unistd.h>
 
 #include "fe-gtk.h"
 
@@ -32,6 +31,8 @@
 #include <gtk/gtkmessagedialog.h>
 #include <gtk/gtkversion.h>
 
+#include <gdk/gdkwin32.h>
+
 #include "../common/xchat.h"
 #include "../common/fe.h"
 #include "../common/util.h"
@@ -39,6 +40,7 @@
 #include "../common/cfgfiles.h"
 #include "../common/xchatc.h"
 #include "../common/plugin.h"
+#include "../common/server.h"
 #include "gtkutil.h"
 #include "maingui.h"
 #include "pixmaps.h"
@@ -330,7 +332,7 @@
 {
 	session *sess;
 
-	if (getenv ("XCHAT_WARNING_IGNORE"))
+	/* if (getenv ("XCHAT_WARNING_IGNORE")) */
 		return;
 
 	sess = find_dialog (serv_list->data, "(warnings)");
diff -ruN --strip-trailing-cr xchat-wdk.orig/src/fe-gtk/fe-gtk.h xchat-wdk/src/fe-gtk/fe-gtk.h
--- xchat-wdk.orig/src/fe-gtk/fe-gtk.h	2010-05-30 08:31:29 +0200
+++ xchat-wdk/src/fe-gtk/fe-gtk.h	2010-10-07 21:25:44 +0200
@@ -4,7 +4,7 @@
 /* If you're compiling this for Windows, your release is un-official
  * and not condoned. Please don't use the XChat name. Make up your
  * own name! */
-#define DISPLAY_NAME "XChat-Unofficial"
+#define DISPLAY_NAME "XChat-WDK"
 #else
 #define DISPLAY_NAME "XChat"
 #endif
diff -ruN --strip-trailing-cr xchat-wdk.orig/src/fe-gtk/fkeys.c xchat-wdk/src/fe-gtk/fkeys.c
--- xchat-wdk.orig/src/fe-gtk/fkeys.c	2008-02-24 06:09:34 +0100
+++ xchat-wdk/src/fe-gtk/fkeys.c	2010-10-07 21:25:44 +0200
@@ -20,7 +20,6 @@
 #include <stdlib.h>
 #include <sys/types.h>
 #include <sys/stat.h>
-#include <unistd.h>
 #include <string.h>
 #include <fcntl.h>
 #include <ctype.h>
diff -ruN --strip-trailing-cr xchat-wdk.orig/src/fe-gtk/gtkutil.c xchat-wdk/src/fe-gtk/gtkutil.c
--- xchat-wdk.orig/src/fe-gtk/gtkutil.c	2009-07-18 14:38:10 +0200
<<<<<<< HEAD
+++ xchat-wdk/src/fe-gtk/gtkutil.c	2010-10-07 21:25:44 +0200
=======
+++ xchat-wdk/src/fe-gtk/gtkutil.c	2010-10-05 03:55:27 +0200
>>>>>>> c1fc5eb0
@@ -22,7 +22,6 @@
 #include <stdarg.h>
 #include <sys/types.h>
 #include <sys/stat.h>
-#include <unistd.h>
 #include <fcntl.h>
 #include "fe-gtk.h"
 
diff -ruN --strip-trailing-cr xchat-wdk.orig/src/fe-gtk/joind.c xchat-wdk/src/fe-gtk/joind.c
--- xchat-wdk.orig/src/fe-gtk/joind.c	2006-12-26 05:56:55 +0100
+++ xchat-wdk/src/fe-gtk/joind.c	2010-10-07 21:25:44 +0200
@@ -9,7 +9,6 @@
 
 #include <sys/types.h>
 #include <sys/stat.h>
-#include <unistd.h>
 #include <string.h>
 #include <stdio.h>
 
diff -ruN --strip-trailing-cr xchat-wdk.orig/src/fe-gtk/maingui.c xchat-wdk/src/fe-gtk/maingui.c
--- xchat-wdk.orig/src/fe-gtk/maingui.c	2010-05-16 05:20:22 +0200
+++ xchat-wdk/src/fe-gtk/maingui.c	2010-10-07 21:25:44 +0200
@@ -214,60 +214,10 @@
 	away_list = mg_attr_list_create (&colors[COL_AWAY], FALSE);
 }
 
-#ifdef WIN32
-#define WINVER 0x0501	/* needed for vc6? */
-#include <windows.h>
-#include <gdk/gdkwin32.h>
-
-/* Flash the taskbar button on Windows when there's a highlight event. */
-
-static void
-flash_window (GtkWidget *win)
-{
-	FLASHWINFO fi;
-	static HMODULE user = NULL;
-	static BOOL (*flash) (PFLASHWINFO) = NULL;
-
-	if (!user)
-	{
-		user = GetModuleHandleA ("USER32");
-		if (!user)
-			return;	/* this should never fail */
-	}
-
-	if (!flash)
-	{
-		flash = (void *)GetProcAddress (user, "FlashWindowEx");
-		if (!flash)
-			return;	/* this fails on NT4.0 and Win95 */
-	}
-
-	fi.cbSize = sizeof (fi);
-	fi.hwnd = GDK_WINDOW_HWND (win->window);
-	fi.dwFlags = FLASHW_ALL | FLASHW_TIMERNOFG;
-	fi.uCount = 0;
-	fi.dwTimeout = 500;
-	flash (&fi);
-	/*FlashWindowEx (&fi);*/
-}
-#else
-
-#ifdef USE_XLIB
-#include <gdk/gdkx.h>
-
 static void
 set_window_urgency (GtkWidget *win, gboolean set)
 {
-	XWMHints *hints;
-
-	hints = XGetWMHints(GDK_WINDOW_XDISPLAY(win->window), GDK_WINDOW_XWINDOW(win->window));
-	if (set)
-		hints->flags |= XUrgencyHint;
-	else
-		hints->flags &= ~XUrgencyHint;
-	XSetWMHints(GDK_WINDOW_XDISPLAY(win->window),
-	            GDK_WINDOW_XWINDOW(win->window), hints);
-	XFree(hints);
+	gtk_window_set_urgency_hint (GTK_WINDOW (win), set);
 }
 
 static void
@@ -281,18 +231,14 @@
 {
 	set_window_urgency (win, FALSE);
 }
-#endif
-#endif
 
 /* flash the taskbar button */
 
 void
 fe_flash_window (session *sess)
 {
-#if defined(WIN32) || defined(USE_XLIB)
 	if (fe_gui_info (sess, 0) != 1)	/* only do it if not focused */
 		flash_window (sess->gui->window);
-#endif
 }
 
 /* set a tab plain, red, light-red, or blue */
@@ -1190,7 +1136,14 @@
 						  "Close them all?"), i);
 		g_signal_connect (G_OBJECT (dialog), "response",
 								G_CALLBACK (mg_tab_close_cb), sess);
-		gtk_window_set_position (GTK_WINDOW (dialog), GTK_WIN_POS_MOUSE);
+		if (!prefs.tab_layout && prefs.tab_pos == 6)
+		{
+			gtk_window_set_position (GTK_WINDOW (dialog), GTK_WIN_POS_CENTER_ON_PARENT);
+		}
+		else
+		{
+			gtk_window_set_position (GTK_WINDOW (dialog), GTK_WIN_POS_MOUSE);
+		}
 		gtk_widget_show (dialog);
 	}
 }
@@ -2489,7 +2442,7 @@
 	if (prefs.lagometer & 1)
 	{
 		gui->lagometer = wid = gtk_progress_bar_new ();
-		gtk_widget_set_size_request (wid, 1, 8);
+		gtk_widget_set_size_request (wid, 1, 10);
 
 		wid = gtk_event_box_new ();
 		gtk_container_add (GTK_CONTAINER (wid), gui->lagometer);
@@ -2504,7 +2457,7 @@
 	if (prefs.throttlemeter & 1)
 	{
 		gui->throttlemeter = wid = gtk_progress_bar_new ();
-		gtk_widget_set_size_request (wid, 1, 8);
+		gtk_widget_set_size_request (wid, 1, 10);
 
 		wid = gtk_event_box_new ();
 		gtk_container_add (GTK_CONTAINER (wid), gui->throttlemeter);
@@ -2957,11 +2910,7 @@
 		gtk_xtext_check_marker_visibility (GTK_XTEXT (current_sess->gui->xtext));
 		plugin_emit_dummy_print (current_sess, "Focus Window");
 	}
-#ifndef WIN32
-#ifdef USE_XLIB
 	unflash_window (GTK_WIDGET (win));
-#endif
-#endif
 	return FALSE;
 }
 
@@ -2972,11 +2921,7 @@
 	if (!sess->server->server_session)
 		sess->server->server_session = sess;
 	gtk_xtext_check_marker_visibility(GTK_XTEXT (current_sess->gui->xtext));
-#ifndef WIN32
-#ifdef USE_XLIB
 	unflash_window (GTK_WIDGET (win));
-#endif
-#endif
 	plugin_emit_dummy_print (sess, "Focus Window");
 	return FALSE;
 }
diff -ruN --strip-trailing-cr xchat-wdk.orig/src/fe-gtk/menu.c xchat-wdk/src/fe-gtk/menu.c
--- xchat-wdk.orig/src/fe-gtk/menu.c	2010-05-16 06:24:24 +0200
+++ xchat-wdk/src/fe-gtk/menu.c	2010-10-07 21:25:44 +0200
@@ -20,7 +20,6 @@
 #include <stdlib.h>
 #include <fcntl.h>
 #include <string.h>
-#include <unistd.h>
 
 #ifdef WIN32
 #include <windows.h>
diff -ruN --strip-trailing-cr xchat-wdk.orig/src/fe-gtk/palette.c xchat-wdk/src/fe-gtk/palette.c
--- xchat-wdk.orig/src/fe-gtk/palette.c	2010-05-16 05:20:22 +0200
+++ xchat-wdk/src/fe-gtk/palette.c	2010-10-07 21:25:44 +0200
@@ -18,7 +18,6 @@
 
 #include <stdio.h>
 #include <stdlib.h>
-#include <unistd.h>
 #include <sys/types.h>
 #include <sys/stat.h>
 #include <fcntl.h>
diff -ruN --strip-trailing-cr xchat-wdk.orig/src/fe-gtk/plugin-tray.c xchat-wdk/src/fe-gtk/plugin-tray.c
--- xchat-wdk.orig/src/fe-gtk/plugin-tray.c	2010-08-14 03:46:21 +0200
+++ xchat-wdk/src/fe-gtk/plugin-tray.c	2010-10-07 21:25:44 +0200
@@ -1,8 +1,7 @@
 /* Copyright (C) 2006-2007 Peter Zelezny. */
 
 #include <string.h>
-#include <unistd.h>
-#include "../common/xchat-plugin.h"
+#include <xchat-plugin.h>
 #include "../common/xchat.h"
 #include "../common/xchatc.h"
 #include "../common/inbound.h"
@@ -298,10 +297,10 @@
 		nets = tray_count_networks ();
 		chans = tray_count_channels ();
 		if (nets)
-			tray_set_tipf (_("XChat: Connected to %u networks and %u channels"),
+			tray_set_tipf (_("XChat-WDK: Connected to %u networks and %u channels"),
 								nets, chans);
 		else
-			tray_set_tipf ("XChat: %s", _("Not connected."));
+			tray_set_tipf ("XChat-WDK: %s", _("Not connected."));
 	}
 
 	if (custom_icon1)
@@ -451,7 +450,7 @@
 	/* ph may have an invalid context now */
 	xchat_set_context (ph, xchat_find_context (ph, NULL, NULL));
 
-	win = (GtkWindow *)xchat_get_info (ph, "win_ptr");
+	win = xchat_get_info (ph, "gtkwin_ptr");
 
 	tray_stop_flash ();
 	tray_reset_counts ();
@@ -651,15 +650,15 @@
 		/* FIXME: hides any previous private messages */
 		tray_hilight_count++;
 		if (tray_hilight_count == 1)
-			tray_set_tipf (_("XChat: Highlighted message from: %s (%s)"),
+			tray_set_tipf (_("XChat-WDK: Highlighted message from: %s (%s)"),
 								word[1], xchat_get_info (ph, "channel"));
 		else
-			tray_set_tipf (_("XChat: %u highlighted messages, latest from: %s (%s)"),
+			tray_set_tipf (_("XChat-WDK: %u highlighted messages, latest from: %s (%s)"),
 								tray_hilight_count, word[1], xchat_get_info (ph, "channel"));
 	}
 
 	if (prefs.input_balloon_hilight)
-		tray_set_balloonf (word[2], _("XChat: Highlighted message from: %s (%s)"),
+		tray_set_balloonf (word[2], _("XChat-WDK: Highlighted message from: %s (%s)"),
 								 word[1], xchat_get_info (ph, "channel"));
 
 	return XCHAT_EAT_NONE;
@@ -677,14 +676,14 @@
 
 		tray_pub_count++;
 		if (tray_pub_count == 1)
-			tray_set_tipf (_("XChat: New public message from: %s (%s)"),
+			tray_set_tipf (_("XChat-WDK: New public message from: %s (%s)"),
 								word[1], xchat_get_info (ph, "channel"));
 		else
-			tray_set_tipf (_("XChat: %u new public messages."), tray_pub_count);
+			tray_set_tipf (_("XChat-WDK: %u new public messages."), tray_pub_count);
 	}
 
 	if (prefs.input_balloon_chans)
-		tray_set_balloonf (word[2], _("XChat: New public message from: %s (%s)"),
+		tray_set_balloonf (word[2], _("XChat-WDK: New public message from: %s (%s)"),
 								 word[1], xchat_get_info (ph, "channel"));
 
 	return XCHAT_EAT_NONE;
@@ -706,14 +705,14 @@
 
 	tray_priv_count++;
 	if (tray_priv_count == 1)
-		tray_set_tipf (_("XChat: Private message from: %s (%s)"),
+		tray_set_tipf (_("XChat-WDK: Private message from: %s (%s)"),
 							from, network);
 	else
-		tray_set_tipf (_("XChat: %u private messages, latest from: %s (%s)"),
+		tray_set_tipf (_("XChat-WDK: %u private messages, latest from: %s (%s)"),
 							tray_priv_count, from, network);
 
 	if (prefs.input_balloon_priv)
-		tray_set_balloonf (text, _("XChat: Private message from: %s (%s)"),
+		tray_set_balloonf (text, _("XChat-WDK: Private message from: %s (%s)"),
 								 from, network);
 }
 
@@ -759,15 +758,15 @@
 
 		tray_file_count++;
 		if (tray_file_count == 1)
-			tray_set_tipf (_("XChat: File offer from: %s (%s)"),
+			tray_set_tipf (_("XChat-WDK: File offer from: %s (%s)"),
 								word[1], network);
 		else
-			tray_set_tipf (_("XChat: %u file offers, latest from: %s (%s)"),
+			tray_set_tipf (_("XChat-WDK: %u file offers, latest from: %s (%s)"),
 								tray_file_count, word[1], network);
 	}
 
 	if (prefs.input_balloon_priv)
-		tray_set_balloonf ("", _("XChat: File offer from: %s (%s)"),
+		tray_set_balloonf ("", _("XChat-WDK: File offer from: %s (%s)"),
 								word[1], network);
 
 	return XCHAT_EAT_NONE;
@@ -803,7 +802,7 @@
 	}
 	else
 	{
-		if (prefs.gui_tray)
+		if (prefs.gui_tray && !((_access( "plugins/xtray.dll", 0 )) != -1))
 			tray_init ();
 	}
 }
@@ -835,7 +834,7 @@
 
 	xchat_hook_print (ph, "Focus Window", -1, tray_focus_cb, NULL);
 
-	if (prefs.gui_tray)
+	if (prefs.gui_tray && !((_access( "plugins/xtray.dll", 0 )) != -1))
 		tray_init ();
 
 	return 1;       /* return 1 for success */
diff -ruN --strip-trailing-cr xchat-wdk.orig/src/fe-gtk/plugingui.c xchat-wdk/src/fe-gtk/plugingui.c
--- xchat-wdk.orig/src/fe-gtk/plugingui.c	2010-05-16 05:20:22 +0200
<<<<<<< HEAD
+++ xchat-wdk/src/fe-gtk/plugingui.c	2010-10-07 21:25:44 +0200
=======
+++ xchat-wdk/src/fe-gtk/plugingui.c	2010-10-05 03:55:28 +0200
>>>>>>> c1fc5eb0
@@ -35,7 +35,7 @@
 #include "../common/xchat.h"
 #define PLUGIN_C
 typedef struct session xchat_context;
-#include "../common/xchat-plugin.h"
+#include <xchat-plugin.h>
 #include "../common/plugin.h"
 #include "../common/util.h"
 #include "../common/outbound.h"
diff -ruN --strip-trailing-cr xchat-wdk.orig/src/fe-gtk/rawlog.c xchat-wdk/src/fe-gtk/rawlog.c
--- xchat-wdk.orig/src/fe-gtk/rawlog.c	2010-05-16 05:20:22 +0200
+++ xchat-wdk/src/fe-gtk/rawlog.c	2010-10-07 21:25:44 +0200
@@ -19,7 +19,6 @@
 #include <stdio.h>
 #include <string.h>
 #include <fcntl.h>
-#include <unistd.h>
 #include <stdlib.h>
 
 #include "fe-gtk.h"
diff -ruN --strip-trailing-cr xchat-wdk.orig/src/fe-gtk/search.c xchat-wdk/src/fe-gtk/search.c
--- xchat-wdk.orig/src/fe-gtk/search.c	2010-05-16 05:20:22 +0200
+++ xchat-wdk/src/fe-gtk/search.c	2010-10-07 21:25:44 +0200
@@ -153,7 +153,7 @@
 								_("_Find"));
 	g_object_set_data (G_OBJECT (wid), "e", entry);
 
-	g_signal_connect (G_OBJECT (win), "key-press-event", G_CALLBACK (search_key_cb), win);
+	g_signal_connect (G_OBJECT (win), "key_press_event", G_CALLBACK (search_key_cb), win);
 
 	gtk_widget_show (win);
 }
diff -ruN --strip-trailing-cr xchat-wdk.orig/src/fe-gtk/servlistgui.c xchat-wdk/src/fe-gtk/servlistgui.c
--- xchat-wdk.orig/src/fe-gtk/servlistgui.c	2010-08-07 09:14:45 +0200
+++ xchat-wdk/src/fe-gtk/servlistgui.c	2010-10-07 21:25:44 +0200
@@ -1782,7 +1782,7 @@
 	gtk_container_add (GTK_CONTAINER (hbox), checkbutton_fav);
 	g_signal_connect (G_OBJECT (checkbutton_fav), "toggled",
 							G_CALLBACK (fav_servlist), 0);
-	gtk_widget_show (checkbutton_fav);
+	/* gtk_widget_show (checkbutton_fav); don't show this until it's completed */
 
 	vbuttonbox2 = gtk_vbutton_box_new ();
 	gtk_box_set_spacing (GTK_BOX (vbuttonbox2), 3);
diff -ruN --strip-trailing-cr xchat-wdk.orig/src/fe-gtk/setup.c xchat-wdk/src/fe-gtk/setup.c
--- xchat-wdk.orig/src/fe-gtk/setup.c	2008-02-08 10:04:45 +0100
+++ xchat-wdk/src/fe-gtk/setup.c	2010-10-07 21:25:44 +0200
@@ -109,13 +109,13 @@
 					N_("Give each person on IRC a different color"),0,0},
 	{ST_TOGGLR, N_("Indent nick names"), P_OFFINTNL(indent_nicks),
 					N_("Make nick names right-justified"),0,0},
-	{ST_TOGGLE, N_("Transparent background"), P_OFFINTNL(transparent),0,0,0},
-	{ST_TOGGLR, N_("Show marker line"), P_OFFINTNL(show_marker),
+	/* {ST_TOGGLE, N_("Transparent background"), P_OFFINTNL(transparent),0,0,0}, */
+	{ST_TOGGLE, N_("Show marker line"), P_OFFINTNL(show_marker),
 					N_("Insert a red line after the last read text."),0,0},
-	{ST_HEADER, N_("Transparency Settings"), 0,0,0},
+	/* {ST_HEADER, N_("Transparency Settings"), 0,0,0},
 	{ST_HSCALE, N_("Red:"), P_OFFINTNL(tint_red),0,0,0},
 	{ST_HSCALE, N_("Green:"), P_OFFINTNL(tint_green),0,0,0},
-	{ST_HSCALE, N_("Blue:"), P_OFFINTNL(tint_blue),0,0,0},
+	{ST_HSCALE, N_("Blue:"), P_OFFINTNL(tint_blue),0,0,0}, */
 
 	{ST_HEADER,	N_("Time Stamps"),0,0,0},
 	{ST_TOGGLE, N_("Enable time stamps"), P_OFFINTNL(timestamp),0,0,2},
@@ -363,7 +363,6 @@
 	{ST_END, 0, 0, 0, 0, 0}
 };
 
-#if 0
 static const setting advanced_settings[] =
 {
 	{ST_HEADER,	N_("Advanced Settings"),0,0,0},
@@ -378,7 +377,6 @@
 
 	{ST_END, 0, 0, 0, 0, 0}
 };
-#endif
 
 static const setting logging_settings[] =
 {
@@ -1708,7 +1706,7 @@
 		N_("General"),
 		N_("Logging"),
 		N_("Sound"),
-/*		N_("Advanced"),*/
+		N_("Advanced"),
 		NULL,
 	N_("Network"),
 		N_("Network setup"),
@@ -1733,6 +1731,7 @@
 	setup_add_page (cata[9], book, setup_create_page (general_settings));
 	setup_add_page (cata[10], book, setup_create_page (logging_settings));
 	setup_add_page (cata[11], book, setup_create_sound_page ());
+	setup_add_page (cata[12], book, setup_create_page (advanced_settings));
 	setup_add_page (cata[14], book, setup_create_page (network_settings));
 	setup_add_page (cata[15], book, setup_create_page (filexfer_settings));
 
diff -ruN --strip-trailing-cr xchat-wdk.orig/src/fe-gtk/sexy-spell-entry.c xchat-wdk/src/fe-gtk/sexy-spell-entry.c
--- xchat-wdk.orig/src/fe-gtk/sexy-spell-entry.c	2006-07-17 07:51:02 +0200
+++ xchat-wdk/src/fe-gtk/sexy-spell-entry.c	2010-10-07 21:25:44 +0200
@@ -31,6 +31,8 @@
 /*#include "gtkspell-iso-codes.h"
 #include "sexy-marshal.h"*/
 
+#include "typedef.h"
+
 /*
  * Bunch of poop to make enchant into a runtime dependency rather than a
  * compile-time dependency.  This makes it so I don't have to hear the
@@ -134,12 +136,10 @@
 	GModule *enchant;
 	gpointer funcptr;
 
-	enchant = g_module_open("libenchant", 0);
+	enchant = g_module_open("libenchant.dll", 0);
 	if (enchant == NULL)
 	{
-		enchant = g_module_open("libenchant.so.1", 0);
-		if (enchant == NULL)
-			return;
+		return;
 	}
 
 	have_enchant = TRUE;
diff -ruN --strip-trailing-cr xchat-wdk.orig/src/fe-gtk/xtext.c xchat-wdk/src/fe-gtk/xtext.c
--- xchat-wdk.orig/src/fe-gtk/xtext.c	2008-08-29 13:24:17 +0200
+++ xchat-wdk/src/fe-gtk/xtext.c	2010-10-07 21:25:44 +0200
@@ -42,7 +42,6 @@
 #include <ctype.h>
 #include <stdlib.h>
 #include <time.h>
-#include <unistd.h>
 #include <gtk/gtkmain.h>
 #include <gtk/gtksignal.h>
 #include <gtk/gtkselection.h>
@@ -3834,7 +3833,7 @@
 	PaintDesktop (hdc);
 	ReleaseDC (hwnd, hdc);
 
-	gdk_window_get_size (GTK_WIDGET (xtext)->window, &width, &height);
+	gdk_drawable_get_size (GTK_WIDGET (xtext)->window, &width, &height);
 	img = gdk_image_get (GTK_WIDGET (xtext)->window, 0, 0, width+128, height);
 	xtext->pixmap = win32_tint (xtext, img, img->width, img->height);
 
diff -ruN --strip-trailing-cr xchat-wdk.orig/src/fe-text/fe-text.c xchat-wdk/src/fe-text/fe-text.c
--- xchat-wdk.orig/src/fe-text/fe-text.c	2008-08-29 13:24:17 +0200
+++ xchat-wdk/src/fe-text/fe-text.c	2010-10-07 21:25:44 +0200
@@ -22,9 +22,13 @@
 #ifdef HAVE_STRINGS_H
 #include <strings.h>
 #endif
+#ifdef WIN32
+#define STDIN_FILENO 0
+#define STDOUT_FILENO 1
+#else
 #include <sys/time.h>
+#endif
 #include <sys/types.h>
-#include <unistd.h>
 #include <ctype.h>
 #include "../common/xchat.h"
 #include "../common/xchatc.h"
@@ -339,7 +343,11 @@
 	te->callback = callback;
 	te->userdata = userdata;
 
-	gettimeofday (&now, NULL);
+#ifdef WIN32
+		g_get_current_time (&now);
+#else
+		gettimeofday (&now, NULL);
+#endif
 	te->next_call = now.tv_sec * 1000 + (now.tv_usec / 1000) + te->interval;
 
 	tmr_list = g_slist_prepend (tmr_list, te);
@@ -417,7 +425,12 @@
 void
 fe_main (void)
 {
-	struct timeval timeout, now;
+	struct timeval timeout;
+#ifdef WIN32
+	GTimeVal now;
+#else
+	struct timeval now;
+#endif
 	socketevent *se;
 	timerevent *te;
 	fd_set rd, wd, ex;
@@ -428,7 +441,7 @@
 		new_ircwindow (NULL, NULL, SESS_SERVER, 0);
 
 #ifdef ENABLE_NLS
-	bindtextdomain (GETTEXT_PACKAGE, PREFIX"/share/locale");
+	bindtextdomain (GETTEXT_PACKAGE, LOCALEDIR);
 	bind_textdomain_codeset (GETTEXT_PACKAGE, "UTF-8");
 	textdomain (GETTEXT_PACKAGE);
 #endif
@@ -464,7 +477,11 @@
 				shortest = te->next_call;
 			list = list->next;
 		}
+#ifdef WIN32
+		g_get_current_time (&now);
+#else
 		gettimeofday (&now, NULL);
+#endif
 		delay = shortest - ((now.tv_sec * 1000) + (now.tv_usec / 1000));
 		timeout.tv_sec = delay / 1000;
 		timeout.tv_usec = (delay % 1000) * 1000;
@@ -514,7 +531,11 @@
 		}
 
 		/* now check our list of timeout events, some might need to be called! */
+#ifdef WIN32
+		g_get_current_time (&now);
+#else
 		gettimeofday (&now, NULL);
+#endif
 		list = tmr_list;
 		while (list)
 		{<|MERGE_RESOLUTION|>--- conflicted
+++ resolved
@@ -888,11 +888,7 @@
  #include <ctype.h>
 diff -ruN --strip-trailing-cr xchat-wdk.orig/src/fe-gtk/gtkutil.c xchat-wdk/src/fe-gtk/gtkutil.c
 --- xchat-wdk.orig/src/fe-gtk/gtkutil.c	2009-07-18 14:38:10 +0200
-<<<<<<< HEAD
 +++ xchat-wdk/src/fe-gtk/gtkutil.c	2010-10-07 21:25:44 +0200
-=======
-+++ xchat-wdk/src/fe-gtk/gtkutil.c	2010-10-05 03:55:27 +0200
->>>>>>> c1fc5eb0
 @@ -22,7 +22,6 @@
  #include <stdarg.h>
  #include <sys/types.h>
@@ -1205,11 +1201,7 @@
  	return 1;       /* return 1 for success */
 diff -ruN --strip-trailing-cr xchat-wdk.orig/src/fe-gtk/plugingui.c xchat-wdk/src/fe-gtk/plugingui.c
 --- xchat-wdk.orig/src/fe-gtk/plugingui.c	2010-05-16 05:20:22 +0200
-<<<<<<< HEAD
 +++ xchat-wdk/src/fe-gtk/plugingui.c	2010-10-07 21:25:44 +0200
-=======
-+++ xchat-wdk/src/fe-gtk/plugingui.c	2010-10-05 03:55:28 +0200
->>>>>>> c1fc5eb0
 @@ -35,7 +35,7 @@
  #include "../common/xchat.h"
  #define PLUGIN_C
