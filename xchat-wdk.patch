--- conflicted
+++ resolved
@@ -139,13 +139,8 @@
  static xchat_plugin *ph;	/* plugin handle */
  
 diff -ruN --strip-trailing-cr xchat-wdk.orig/src/common/cfgfiles.c xchat-wdk/src/common/cfgfiles.c
-<<<<<<< HEAD
---- xchat-wdk.orig/src/common/cfgfiles.c	2010-08-07 09:14:45 +0200
-+++ xchat-wdk/src/common/cfgfiles.c	2010-09-19 07:01:51 +0200
-=======
 --- xchat-wdk.orig/src/common/cfgfiles.c	2010-08-07 07:14:45 +0000
 +++ xchat-wdk/src/common/cfgfiles.c	2010-09-22 15:30:07 +0000
->>>>>>> 2aad77a2
 @@ -17,7 +17,6 @@
   */
  
@@ -645,13 +640,8 @@
  	"NAME KILL\n"			"CMD quote KILL %2 :&3\n\n"\
  	"NAME LEAVE\n"			"CMD part &2\n\n"\
 diff -ruN --strip-trailing-cr xchat-wdk.orig/src/common/xchat.h xchat-wdk/src/common/xchat.h
-<<<<<<< HEAD
---- xchat-wdk.orig/src/common/xchat.h	2010-08-07 09:14:45 +0200
-+++ xchat-wdk/src/common/xchat.h	2010-09-19 07:01:27 +0200
-=======
 --- xchat-wdk.orig/src/common/xchat.h	2010-08-07 07:14:45 +0000
 +++ xchat-wdk/src/common/xchat.h	2010-09-22 15:30:07 +0000
->>>>>>> 2aad77a2
 @@ -12,12 +12,14 @@
  
  #include "history.h"
@@ -688,13 +678,8 @@
  	unsigned int ctcp_number_limit;	/*flood */
  	unsigned int ctcp_time_limit;	/*seconds of floods */
 diff -ruN --strip-trailing-cr xchat-wdk.orig/src/fe-gtk/about.c xchat-wdk/src/fe-gtk/about.c
-<<<<<<< HEAD
---- xchat-wdk.orig/src/fe-gtk/about.c	2010-05-16 09:43:49 +0200
-+++ xchat-wdk/src/fe-gtk/about.c	2010-09-19 15:20:11 +0200
-=======
 --- xchat-wdk.orig/src/fe-gtk/about.c	2010-05-16 07:43:49 +0000
 +++ xchat-wdk/src/fe-gtk/about.c	2010-09-22 15:30:07 +0000
->>>>>>> 2aad77a2
 @@ -39,6 +39,7 @@
  
  #include "../common/xchat.h"
@@ -1139,13 +1124,8 @@
  #include <stdio.h>
  
 diff -ruN --strip-trailing-cr xchat-wdk.orig/src/fe-gtk/maingui.c xchat-wdk/src/fe-gtk/maingui.c
-<<<<<<< HEAD
---- xchat-wdk.orig/src/fe-gtk/maingui.c	2010-05-16 05:20:22 +0200
-+++ xchat-wdk/src/fe-gtk/maingui.c	2010-09-19 15:32:20 +0200
-=======
 --- xchat-wdk.orig/src/fe-gtk/maingui.c	2010-05-16 03:20:22 +0000
 +++ xchat-wdk/src/fe-gtk/maingui.c	2010-09-22 15:30:07 +0000
->>>>>>> 2aad77a2
 @@ -214,60 +214,10 @@
  	away_list = mg_attr_list_create (&colors[COL_AWAY], FALSE);
  }
