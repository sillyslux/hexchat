/* X-Chat 2.0 PERL Plugin
 * Copyright (C) 1998-2002 Peter Zelezny.
 *
 * This program is free software; you can redistribute it and/or modify
 * it under the terms of the GNU General Public License as published by
 * the Free Software Foundation; either version 2 of the License, or
 * (at your option) any later version.
 *
 * This program is distributed in the hope that it will be useful,
 * but WITHOUT ANY WARRANTY; without even the implied warranty of
 * MERCHANTABILITY or FITNESS FOR A PARTICULAR PURPOSE. See the
 * GNU General Public License for more details.
 *
 * You should have received a copy of the GNU General Public License
 * along with this program; if not, write to the Free Software
 * Foundation, Inc., 59 Temple Place - Suite 330, Boston, MA 02111-1307, USA
 */

#include <stdlib.h>
#include <stdio.h>
#include <string.h>
#include <sys/types.h>
#include <sys/stat.h>
#include <fcntl.h>
#ifdef ENABLE_NLS
#include <locale.h>
#endif
#ifdef WIN32
#include <windows.h>
#define  _INC_DIRENT
#include "../../src/common/dirent.h"
#else
#include <dirent.h>
#endif

#undef PACKAGE
#include "../../config.h"		  /* for #define OLD_PERL */
#include "xchat-plugin.h"

static xchat_plugin *ph;		  /* plugin handle */

static int perl_load_file (char *script_name);

#ifdef WIN32
/* STRINGIFY is from perl's CORE/config.h */
#ifndef PERL_REQUIRED_VERSION
	#define PERL_REQUIRED_VERSION STRINGIFY(PERL_REVISION) "." STRINGIFY(PERL_VERSION)
#endif

#ifndef PERL_DLL
	#define PERL_DLL "perl" STRINGIFY(PERL_REVISION) STRINGIFY(PERL_VERSION) ".dll"
#endif

static DWORD
child (char *str)
{
	MessageBoxA (0, str, "Perl DLL Error",
					 MB_OK | MB_ICONHAND | MB_SETFOREGROUND | MB_TASKMODAL);
	return 0;
}

static void
thread_mbox (char *str)
{
	DWORD tid;

	CloseHandle (CreateThread (NULL, 0, (LPTHREAD_START_ROUTINE) child,
										str, 0, &tid));
}

#endif

/* leave this before XSUB.h, to avoid readdir() being redefined */

static void
perl_auto_load_from_path (const char *path)
{
	DIR *dir;
	struct dirent *ent;

	dir = opendir (path);
	if (dir) {
		while ((ent = readdir (dir))) {
			int len = strlen (ent->d_name);
			if (len > 3 && strcasecmp (".pl", ent->d_name + len - 3) == 0) {
				char *file = malloc (len + strlen (path) + 2);
				sprintf (file, "%s/%s", path, ent->d_name);
				perl_load_file (file);
				free (file);
			}
		}
		closedir (dir);
	}
}

static int
perl_auto_load (void *unused)
{
	const char *xdir;
	char *sub_dir;
#ifdef WIN32
	int copied = 0;
	char *slash = NULL;
#endif

	/* get the dir in local filesystem encoding (what opendir() expects!) */
	xdir = xchat_get_info (ph, "xchatdirfs");
	if (!xdir)			/* xchatdirfs is new for 2.0.9, will fail on older */
		xdir = xchat_get_info (ph, "xchatdir");

	/* autoload from ~/.xchat2/ or ${APPDATA}\X-Chat 2\ on win32 */
	perl_auto_load_from_path (xdir);

	sub_dir = malloc (strlen (xdir) + 9);
	strcpy (sub_dir, xdir);
	strcat (sub_dir, "/plugins");
	perl_auto_load_from_path (sub_dir);
	free (sub_dir);

#ifdef WIN32
	/* autoload from  C:\program files\xchat\plugins\ */
	sub_dir = malloc (1025 + 9);
	copied = GetModuleFileName( 0, sub_dir, 1024 );
	sub_dir[copied] = '\0';
	slash = strrchr( sub_dir, '\\' );
	if( slash != NULL ) {
		*slash = '\0';
	}
	perl_auto_load_from_path ( strncat (sub_dir, "\\plugins", 9));
	free (sub_dir);
#endif
	return 0;
}

#include <EXTERN.h>
#define WIN32IOP_H
#include <perl.h>
#include <XSUB.h>

typedef struct
{
	SV *callback;
	SV *userdata;
	xchat_hook *hook;   /* required for timers */
	xchat_context *ctx; /* allow timers to remember their context */
	SV *package;      /* need to track the package name when removing hooks
	                       by returning REMOVE
							   */
	unsigned int depth;
} HookData;

static PerlInterpreter *my_perl = NULL;
extern void boot_DynaLoader (pTHX_ CV * cv);

/*
  this is used for autoload and shutdown callbacks
*/
static int
execute_perl (SV * function, char *args)
{

	int count, ret_value = 1;

	dSP;
	ENTER;
	SAVETMPS;

	PUSHMARK (SP);
	XPUSHs (sv_2mortal (newSVpv (args, 0)));
	PUTBACK;

	count = call_sv (function, G_EVAL | G_SCALAR);
	SPAGAIN;
	if (SvTRUE (ERRSV)) {
		xchat_printf(ph, "Perl error: %s\n", SvPV_nolen (ERRSV));
		if (!SvOK (POPs)) {}		/* remove undef from the top of the stack */
	} else if (count != 1) {
		xchat_printf (ph, "Perl error: expected 1 value from %s, "
						  "got: %d\n", SvPV_nolen (function), count);
	} else {
		ret_value = POPi;
	}
	PUTBACK;
	FREETMPS;
	LEAVE;

	return ret_value;
}

static char *
get_filename (char *word[], char *word_eol[])
{
	int len;
	char *file;

	len = strlen (word[2]);

	/* if called as /load "filename.pl" the only difference between word and
	 * word_eol will be the two quotes
	 */
	
	if (strchr (word[2], ' ') != NULL
		|| (strlen (word_eol[2]) - strlen(word[2])) == 2 )
	{
		file = word[2];
	} else {
		file = word_eol[2];
	}

	len = strlen (file);

	if (len > 3 && strncasecmp (".pl", file + len - 3, 3) == 0) {
		return file;
	}

	return NULL;
}

static SV *
list_item_to_sv ( xchat_list *list, const char *const *fields )
{
	HV *hash = newHV();
	SV *field_value;
	const char *field;
	int field_index = 0;
	const char *field_name;
	int name_len;

	while (fields[field_index] != NULL) {
		field_name = fields[field_index] + 1;
		name_len = strlen (field_name);

		switch (fields[field_index][0]) {
		case 's':
			field = xchat_list_str (ph, list, field_name);
			if (field != NULL) {
				field_value = newSVpvn (field, strlen (field));
			} else {
				field_value = &PL_sv_undef;
			}
			break;
		case 'p':
			field_value = newSViv (PTR2IV (xchat_list_str (ph, list,
																	 field_name)));
			break;
		case 'i':
			field_value = newSVuv (xchat_list_int (ph, list, field_name));
			break;
		case 't':
			field_value = newSVnv (xchat_list_time (ph, list, field_name));
			break;
		default:
			field_value = &PL_sv_undef;
		}
		hv_store (hash, field_name, name_len, field_value, 0);
		field_index++;
	}
	return sv_2mortal (newRV_noinc ((SV *) hash));
}

static AV *
array2av (char *array[])
{
	int count = 0;
	SV *temp = NULL;
	AV *av = newAV();
	sv_2mortal ((SV *)av);

	for (
		count = 1;
		count < 32 && array[count] != NULL && array[count][0] != 0;
		count++
	) {
		temp = newSVpv (array[count], 0);
		SvUTF8_on (temp);
		av_push (av, temp);
	}

	return av;
}

static int
fd_cb (int fd, int flags, void *userdata)
{
	HookData *data = (HookData *) userdata;
	int retVal = 0;
	int count = 0;

	dSP;
	ENTER;
	SAVETMPS;

	PUSHMARK (SP);
	XPUSHs (data->userdata);
	PUTBACK;

	count = call_sv (data->callback, G_EVAL);
	SPAGAIN;

	if (SvTRUE (ERRSV)) {
		xchat_printf (ph, "Error in fd callback %s", SvPV_nolen (ERRSV));
		if (!SvOK (POPs)) {}		  /* remove undef from the top of the stack */
		retVal = XCHAT_EAT_ALL;
	} else {
		if (count != 1) {
			xchat_print (ph, "Fd handler should only return 1 value.");
			retVal = XCHAT_EAT_NONE;
		} else {
			retVal = POPi;
			if (retVal == 0) {
				/* if 0 is returned, the fd is going to get unhooked */
				PUSHMARK (SP);
				XPUSHs (sv_2mortal (newSViv (PTR2IV (data->hook))));
				PUTBACK;

				call_pv ("Xchat::unhook", G_EVAL);
				SPAGAIN;

				SvREFCNT_dec (data->callback);

				if (data->userdata) {
					SvREFCNT_dec (data->userdata);
				}
				free (data);
			}
		}

	}

	PUTBACK;
	FREETMPS;
	LEAVE;

	return retVal;
}

static int
timer_cb (void *userdata)
{
	HookData *data = (HookData *) userdata;
	int retVal = 0;
	int count = 0;

	dSP;
	ENTER;
	SAVETMPS;

	PUSHMARK (SP);
	XPUSHs (data->userdata);
	PUTBACK;

	if (data->ctx) {
		xchat_set_context (ph, data->ctx);
	}
	count = call_sv (data->callback, G_EVAL);
	SPAGAIN;

	if (SvTRUE (ERRSV)) {
		xchat_printf (ph, "Error in timer callback %s", SvPV_nolen (ERRSV));
		if (!SvOK (POPs)) {}		  /* remove undef from the top of the stack */
		retVal = XCHAT_EAT_ALL;
	} else {
		if (count != 1) {
			xchat_print (ph, "Timer handler should only return 1 value.");
			retVal = XCHAT_EAT_NONE;
		} else {
			retVal = POPi;
			if (retVal == 0) {
				/* if 0 is return the timer is going to get unhooked */
				PUSHMARK (SP);
				XPUSHs (sv_2mortal (newSViv (PTR2IV (data->hook))));
				XPUSHs (sv_mortalcopy (data->package));
				PUTBACK;

				call_pv ("Xchat::unhook", G_EVAL);
				SPAGAIN;
			}
		}

	}

	PUTBACK;
	FREETMPS;
	LEAVE;

	return retVal;
}

static int
server_cb (char *word[], char *word_eol[], void *userdata)
{
	HookData *data = (HookData *) userdata;
	int retVal = 0;
	int count = 0;

	dSP;
	ENTER;
	SAVETMPS;

	if (data->depth)
		return XCHAT_EAT_NONE;

	/*               xchat_printf (ph, */
	/*                               "Recieved %d words in server callback", av_len (wd)); */
	PUSHMARK (SP);
	XPUSHs (newRV_noinc ((SV *) array2av (word)));
	XPUSHs (newRV_noinc ((SV *) array2av (word_eol)));
	XPUSHs (data->userdata);
	PUTBACK;

	data->depth++;
	count = call_sv (data->callback, G_EVAL);
	data->depth--;
	SPAGAIN;
	if (SvTRUE (ERRSV)) {
		xchat_printf (ph, "Error in server callback %s", SvPV_nolen (ERRSV));
		if (!SvOK (POPs)) {}		  /* remove undef from the top of the stack */
		retVal = XCHAT_EAT_NONE;
	} else {
		if (count != 1) {
			xchat_print (ph, "Server handler should only return 1 value.");
			retVal = XCHAT_EAT_NONE;
		} else {
			retVal = POPi;
		}

	}

	PUTBACK;
	FREETMPS;
	LEAVE;

	return retVal;
}

static int
command_cb (char *word[], char *word_eol[], void *userdata)
{
	HookData *data = (HookData *) userdata;
	int retVal = 0;
	int count = 0;

	dSP;
	ENTER;
	SAVETMPS;
	
	if (data->depth)
		return XCHAT_EAT_NONE;

	/*               xchat_printf (ph, "Recieved %d words in command callback", */
	/*                               av_len (wd)); */
	PUSHMARK (SP);
	XPUSHs (newRV_noinc ((SV *) array2av (word)));
	XPUSHs (newRV_noinc ((SV *) array2av (word_eol)));
	XPUSHs (data->userdata);
	PUTBACK;

	data->depth++;
	count = call_sv (data->callback, G_EVAL);
	data->depth--;
	SPAGAIN;
	if (SvTRUE (ERRSV)) {
		xchat_printf (ph, "Error in command callback %s", SvPV_nolen (ERRSV));
		if (!SvOK (POPs)) {}		  /* remove undef from the top of the stack */
		retVal = XCHAT_EAT_XCHAT;
	} else {
		if (count != 1) {
			xchat_print (ph, "Command handler should only return 1 value.");
			retVal = XCHAT_EAT_NONE;
		} else {
			retVal = POPi;
		}

	}

	PUTBACK;
	FREETMPS;
	LEAVE;

	return retVal;
}

static int
print_cb (char *word[], void *userdata)
{

	HookData *data = (HookData *) userdata;
	SV *temp = NULL;
	int retVal = 0;
	int count = 1;
	int last_index = 31;
	/* must be initialized after SAVETMPS */
	AV *wd = NULL;

	dSP;
	ENTER;
	SAVETMPS;

	if (data->depth)
		return XCHAT_EAT_NONE;

	wd = newAV ();
	sv_2mortal ((SV *) wd);

	/* need to scan backwards to find the index of the last element since some
	   events such as "DCC Timeout" can have NULL elements in between non NULL
	   elements */

	while (last_index >= 0
			 && (word[last_index] == NULL || word[last_index][0] == 0)) {
		last_index--;
	}

	for (count = 1; count <= last_index; count++) {
		if (word[count] == NULL) {
			av_push (wd, &PL_sv_undef);
		} else if (word[count][0] == 0) {
			av_push (wd, newSVpvn ("",0));	
		} else {
			temp = newSVpv (word[count], 0);
			SvUTF8_on (temp);
			av_push (wd, temp);
		}
	}

	/*xchat_printf (ph, "Recieved %d words in print callback", av_len (wd)+1); */
	PUSHMARK (SP);
	XPUSHs (newRV_noinc ((SV *) wd));
	XPUSHs (data->userdata);
	PUTBACK;

	data->depth++;
	count = call_sv (data->callback, G_EVAL);
	data->depth--;
	SPAGAIN;
	if (SvTRUE (ERRSV)) {
		xchat_printf (ph, "Error in print callback %s", SvPV_nolen (ERRSV));
		if (!SvOK (POPs)) {}		  /* remove undef from the top of the stack */
		retVal = XCHAT_EAT_NONE;
	} else {
		if (count != 1) {
			xchat_print (ph, "Print handler should only return 1 value.");
			retVal = XCHAT_EAT_NONE;
		} else {
			retVal = POPi;
		}

	}

	PUTBACK;
	FREETMPS;
	LEAVE;

	return retVal;
}

/* custom IRC perl functions for scripting */

/* Xchat::Internal::register (scriptname, version, desc, shutdowncallback, filename)
 *
 */

static
XS (XS_Xchat_register)
{
	char *name, *version, *desc, *filename;
	void *gui_entry;
	dXSARGS;
	if (items != 4) {
		xchat_printf (ph,
						  "Usage: Xchat::Internal::register(scriptname, version, desc, filename)");
	} else {
		name = SvPV_nolen (ST (0));
		version = SvPV_nolen (ST (1));
		desc = SvPV_nolen (ST (2));
		filename = SvPV_nolen (ST (3));

		gui_entry = xchat_plugingui_add (ph, filename, name,
													desc, version, NULL);

		XSRETURN_IV (PTR2IV (gui_entry));

	}
}


/* Xchat::print(output) */
static
XS (XS_Xchat_print)
{

	char *text = NULL;

	dXSARGS;
	if (items != 1) {
		xchat_print (ph, "Usage: Xchat::Internal::print(text)");
	} else {
		text = SvPV_nolen (ST (0));
		xchat_print (ph, text);
	}
	XSRETURN_EMPTY;
}

static
XS (XS_Xchat_emit_print)
{
	char *event_name;
	int RETVAL;
	int count;

	dXSARGS;
	if (items < 1) {
		xchat_print (ph, "Usage: Xchat::emit_print(event_name, ...)");
	} else {
		event_name = (char *) SvPV_nolen (ST (0));
		RETVAL = 0;

		/* we need to figure out the number of defined values passed in */
		for (count = 0; count < items; count++) {
			if (!SvOK (ST (count))) {
				break;
			}
		}

		switch (count) {
		case 1:
			RETVAL = xchat_emit_print (ph, event_name, NULL);
			break;
		case 2:
			RETVAL = xchat_emit_print (ph, event_name,
												SvPV_nolen (ST (1)), NULL);
			break;
		case 3:
			RETVAL = xchat_emit_print (ph, event_name,
												SvPV_nolen (ST (1)),
												SvPV_nolen (ST (2)), NULL);
			break;
		case 4:
			RETVAL = xchat_emit_print (ph, event_name,
												SvPV_nolen (ST (1)),
												SvPV_nolen (ST (2)),
												SvPV_nolen (ST (3)), NULL);
			break;
		case 5:
			RETVAL = xchat_emit_print (ph, event_name,
												SvPV_nolen (ST (1)),
												SvPV_nolen (ST (2)),
												SvPV_nolen (ST (3)),
												SvPV_nolen (ST (4)), NULL);
			break;

		}

		XSRETURN_IV (RETVAL);
	}
}

static
XS (XS_Xchat_send_modes)
{
	AV *p_targets = NULL;
	int modes_per_line = 0;
	char sign;
	char mode;
	int i = 0;
	const char **targets;
	int target_count = 0;
	SV **elem;

	dXSARGS;
	if (items < 3 || items > 4) {
		xchat_print (ph,
			"Usage: Xchat::send_modes( targets, sign, mode, modes_per_line)"
		);
	} else {
		if (SvROK (ST (0))) {
			p_targets = (AV*) SvRV (ST (0));
			target_count = av_len (p_targets) + 1;
			targets = malloc (target_count * sizeof (char *));
			for (i = 0; i < target_count; i++ ) {
				elem = av_fetch (p_targets, i, 0);

				if (elem != NULL) {
					targets[i] = SvPV_nolen (*elem);
				} else {
					targets[i] = "";
				}
			}
		} else{
			targets = malloc (sizeof (char *));
			targets[0] = SvPV_nolen (ST (0));
			target_count = 1;
		}
		
		if (target_count == 0) {
			XSRETURN_EMPTY;
		}

		sign = (SvPV_nolen (ST (1)))[0];
		mode = (SvPV_nolen (ST (2)))[0];

		if (items == 4 ) {
			modes_per_line = (int) SvIV (ST (3)); 
		}

		xchat_send_modes (ph, targets, target_count, modes_per_line, sign, mode);
		free (targets);
	}
}
static
XS (XS_Xchat_get_info)
{
	SV *temp = NULL;
	dXSARGS;
	if (items != 1) {
		xchat_print (ph, "Usage: Xchat::get_info(id)");
	} else {
		SV *id = ST (0);
		const char *RETVAL;

		RETVAL = xchat_get_info (ph, SvPV_nolen (id));
		if (RETVAL == NULL) {
			XSRETURN_UNDEF;
		}

		if (!strncmp ("win_ptr", SvPV_nolen (id), 7)
			|| !strncmp ("gtkwin_ptr", SvPV_nolen (id), 10))
		{
			XSRETURN_IV (PTR2IV (RETVAL));
		} else {
			
			if (
				!strncmp ("libdirfs", SvPV_nolen (id), 8) ||
				!strncmp ("xchatdirfs", SvPV_nolen (id), 10)
			) {
				XSRETURN_PV (RETVAL);
			} else {
				temp = newSVpv (RETVAL, 0);
				SvUTF8_on (temp);
				PUSHMARK (SP);
				XPUSHs (sv_2mortal (temp));
				PUTBACK;
			}
		}
	}
}

static
XS (XS_Xchat_context_info)
{
	const char *const *fields;
	dXSARGS;

	if (items > 0 ) {
		xchat_print (ph, "Usage: Xchat::Internal::context_info()");
	}
	fields = xchat_list_fields (ph, "channels" );
	XPUSHs (list_item_to_sv (NULL, fields));
	XSRETURN (1);
}

static
XS (XS_Xchat_get_prefs)
{
	const char *str;
	int integer;
	SV *temp = NULL;
	dXSARGS;
	if (items != 1) {
		xchat_print (ph, "Usage: Xchat::get_prefs(name)");
	} else {


		switch (xchat_get_prefs (ph, SvPV_nolen (ST (0)), &str, &integer)) {
		case 0:
			XSRETURN_UNDEF;
			break;
		case 1:
			temp = newSVpv (str, 0);
			SvUTF8_on (temp);
			SP -= items;
			sp = mark;
			XPUSHs (sv_2mortal (temp));
			PUTBACK;
			break;
		case 2:
			XSRETURN_IV (integer);
			break;
		case 3:
			if (integer) {
				XSRETURN_YES;
			} else {
				XSRETURN_NO;
			}
		}
	}
}

/* Xchat::Internal::hook_server(name, priority, callback, userdata) */
static
XS (XS_Xchat_hook_server)
{

	char *name;
	int pri;
	SV *callback;
	SV *userdata;
	xchat_hook *hook;
	HookData *data;

	dXSARGS;

	if (items != 4) {
		xchat_print (ph,
						 "Usage: Xchat::Internal::hook_server(name, priority, callback, userdata)");
	} else {
		name = SvPV_nolen (ST (0));
		pri = (int) SvIV (ST (1));
		callback = ST (2);
		userdata = ST (3);
		data = NULL;
		data = malloc (sizeof (HookData));
		if (data == NULL) {
			XSRETURN_UNDEF;
		}

		data->callback = sv_mortalcopy (callback);
		SvREFCNT_inc (data->callback);
		data->userdata = sv_mortalcopy (userdata);
		SvREFCNT_inc (data->userdata);
		data->depth = 0;
		data->package = NULL;
		hook = xchat_hook_server (ph, name, pri, server_cb, data);

		XSRETURN_IV (PTR2IV (hook));
	}
}

/* Xchat::Internal::hook_command(name, priority, callback, help_text, userdata) */
static
XS (XS_Xchat_hook_command)
{
	char *name;
	int pri;
	SV *callback;
	char *help_text = NULL;
	SV *userdata;
	xchat_hook *hook;
	HookData *data;

	dXSARGS;

	if (items != 5) {
		xchat_print (ph,
						 "Usage: Xchat::Internal::hook_command(name, priority, callback, help_text, userdata)");
	} else {
		name = SvPV_nolen (ST (0));
		pri = (int) SvIV (ST (1));
		callback = ST (2);

		/* leave the help text has NULL if the help text is undefined to avoid
		 * overriding the default help message for builtin commands */
		if (SvOK(ST (3))) {
			help_text = SvPV_nolen (ST (3));
		}

		userdata = ST (4);
		data = NULL;

		data = malloc (sizeof (HookData));
		if (data == NULL) {
			XSRETURN_UNDEF;
		}

		data->callback = sv_mortalcopy (callback);
		SvREFCNT_inc (data->callback);
		data->userdata = sv_mortalcopy (userdata);
		SvREFCNT_inc (data->userdata);
		data->depth = 0;
		data->package = NULL;
		hook = xchat_hook_command (ph, name, pri, command_cb, help_text, data);

		XSRETURN_IV (PTR2IV (hook));
	}

}

/* Xchat::Internal::hook_print(name, priority, callback, [userdata]) */
static
XS (XS_Xchat_hook_print)
{

	char *name;
	int pri;
	SV *callback;
	SV *userdata;
	xchat_hook *hook;
	HookData *data;
	dXSARGS;
	if (items != 4) {
		xchat_print (ph,
						 "Usage: Xchat::Internal::hook_print(name, priority, callback, userdata)");
	} else {
		name = SvPV_nolen (ST (0));
		pri = (int) SvIV (ST (1));
		callback = ST (2);
		data = NULL;
		userdata = ST (3);

		data = malloc (sizeof (HookData));
		if (data == NULL) {
			XSRETURN_UNDEF;
		}

		data->callback = sv_mortalcopy (callback);
		SvREFCNT_inc (data->callback);
		data->userdata = sv_mortalcopy (userdata);
		SvREFCNT_inc (data->userdata);
		data->depth = 0;
		data->package = NULL;
		hook = xchat_hook_print (ph, name, pri, print_cb, data);

		XSRETURN_IV (PTR2IV (hook));
	}
}

/* Xchat::Internal::hook_timer(timeout, callback, userdata) */
static
XS (XS_Xchat_hook_timer)
{
	int timeout;
	SV *callback;
	SV *userdata;
	xchat_hook *hook;
	SV *package;
	HookData *data;

	dXSARGS;

	if (items != 4) {
		xchat_print (ph,
						 "Usage: Xchat::Internal::hook_timer(timeout, callback, userdata, package)");
	} else {
		timeout = (int) SvIV (ST (0));
		callback = ST (1);
		data = NULL;
		userdata = ST (2);
		package = ST (3);

		data = malloc (sizeof (HookData));
		if (data == NULL) {
			XSRETURN_UNDEF;
		}

		data->callback = sv_mortalcopy (callback);
		SvREFCNT_inc (data->callback);
		data->userdata = sv_mortalcopy (userdata);
		SvREFCNT_inc (data->userdata);
		data->ctx = xchat_get_context (ph);
		data->package = sv_mortalcopy (package);
		SvREFCNT_inc (data->package);
		hook = xchat_hook_timer (ph, timeout, timer_cb, data);
		data->hook = hook;

		XSRETURN_IV (PTR2IV (hook));
	}
}

/* Xchat::Internal::hook_fd(fd, callback, flags, userdata) */
static
XS (XS_Xchat_hook_fd)
{
	int fd;
	SV *callback;
	int flags;
	SV *userdata;
	xchat_hook *hook;
	HookData *data;

	dXSARGS;

	if (items != 4) {
		xchat_print (ph,
						 "Usage: Xchat::Internal::hook_fd(fd, callback, flags, userdata)");
	} else {
		fd = (int) SvIV (ST (0));
		callback = ST (1);
		flags = (int) SvIV (ST (2));
		userdata = ST (3);
		data = NULL;

#ifdef WIN32
		if ((flags & XCHAT_FD_NOTSOCKET) == 0) {
			/* this _get_osfhandle if from win32iop.h in the perl distribution,
			 *  not the one provided by Windows
			 */ 
			fd = _get_osfhandle(fd);
			if (fd < 0) {
				xchat_print(ph, "Invalid file descriptor");
				XSRETURN_UNDEF;
			}
		}
#endif

		data = malloc (sizeof (HookData));
		if (data == NULL) {
			XSRETURN_UNDEF;
		}

		data->callback = sv_mortalcopy (callback);
		SvREFCNT_inc (data->callback);
		data->userdata = sv_mortalcopy (userdata);
		SvREFCNT_inc (data->userdata);
		data->package = NULL;
		hook = xchat_hook_fd (ph, fd, flags, fd_cb, data);
		data->hook = hook;

		XSRETURN_IV (PTR2IV (hook));
	}
}

static
XS (XS_Xchat_unhook)
{
	xchat_hook *hook;
	HookData *userdata;
	int retCount = 0;
	dXSARGS;
	if (items != 1) {
		xchat_print (ph, "Usage: Xchat::unhook(hook)");
	} else {
		hook = INT2PTR (xchat_hook *, SvUV (ST (0)));
		userdata = (HookData *) xchat_unhook (ph, hook);

		if (userdata != NULL) {
			if (userdata->callback != NULL) {
				SvREFCNT_dec (userdata->callback);
			}

			if (userdata->userdata != NULL) {
				XPUSHs (sv_mortalcopy (userdata->userdata));
				SvREFCNT_dec (userdata->userdata);
				retCount = 1;
			}

			if (userdata->package != NULL) {
				SvREFCNT_dec (userdata->package);
			}
			free (userdata);
		}
		XSRETURN (retCount);
	}
	XSRETURN_EMPTY;
}

/* Xchat::Internal::command(command) */
static
XS (XS_Xchat_command)
{
	char *cmd = NULL;

	dXSARGS;
	if (items != 1) {
		xchat_print (ph, "Usage: Xchat::Internal::command(command)");
	} else {
		cmd = SvPV_nolen (ST (0));
		xchat_command (ph, cmd);

	}
	XSRETURN_EMPTY;
}

static
XS (XS_Xchat_find_context)
{
	char *server = NULL;
	char *chan = NULL;
	xchat_context *RETVAL;

	dXSARGS;
	if (items > 2)
		xchat_print (ph, "Usage: Xchat::find_context ([channel, [server]])");
	{

		switch (items) {
		case 0:						  /* no server name and no channel name */
			/* nothing to do, server and chan are already NULL */
			break;
		case 1:						  /* channel name only */
			/* change channel value only if it is true or 0 */
			/* otherwise leave it as null */
			if (SvTRUE (ST (0)) || SvNIOK (ST (0))) {
				chan = SvPV_nolen (ST (0));
				/*                               xchat_printf( ph, "XSUB - find_context( %s, NULL )", chan ); */
			}
			/* else { xchat_print( ph, "XSUB - find_context( NULL, NULL )" ); } */
			/* chan is already NULL */
			break;
		case 2:						  /* server and channel */
			/* change channel value only if it is true or 0 */
			/* otherwise leave it as NULL */
			if (SvTRUE (ST (0)) || SvNIOK (ST (0))) {
				chan = SvPV_nolen (ST (0));
				/*                               xchat_printf( ph, "XSUB - find_context( %s, NULL )", SvPV_nolen(ST(0) )); */
			}

			/* else { xchat_print( ph, "XSUB - 2 arg NULL chan" ); } */
			/* change server value only if it is true or 0 */
			/* otherwise leave it as NULL */
			if (SvTRUE (ST (1)) || SvNIOK (ST (1))) {
				server = SvPV_nolen (ST (1));
				/*                               xchat_printf( ph, "XSUB - find_context( NULL, %s )", SvPV_nolen(ST(1) )); */
			}
			/*  else { xchat_print( ph, "XSUB - 2 arg NULL server" ); } */
			break;
		}

		RETVAL = xchat_find_context (ph, server, chan);
		if (RETVAL != NULL) {
			/*                      xchat_print (ph, "XSUB - context found"); */
			XSRETURN_IV (PTR2IV (RETVAL));
		} else {
			/*           xchat_print (ph, "XSUB - context not found"); */
			XSRETURN_UNDEF;
		}
	}
}

static
XS (XS_Xchat_get_context)
{
	dXSARGS;
	if (items != 0) {
		xchat_print (ph, "Usage: Xchat::get_context()");
	} else {
		XSRETURN_IV (PTR2IV (xchat_get_context (ph)));
	}
}

static
XS (XS_Xchat_set_context)
{
	xchat_context *ctx;
	dXSARGS;
	if (items != 1) {
		xchat_print (ph, "Usage: Xchat::set_context(ctx)");
	} else {
		ctx = INT2PTR (xchat_context *, SvUV (ST (0)));
		XSRETURN_IV ((IV) xchat_set_context (ph, ctx));
	}
}

static
XS (XS_Xchat_nickcmp)
{
	dXSARGS;
	if (items != 2) {
		xchat_print (ph, "Usage: Xchat::nickcmp(s1, s2)");
	} else {
		XSRETURN_IV ((IV) xchat_nickcmp (ph, SvPV_nolen (ST (0)),
													SvPV_nolen (ST (1))));
	}
}

static
XS (XS_Xchat_get_list)
{
	SV *name;
	xchat_list *list;
	const char *const *fields;
	int count = 0;					  /* return value for scalar context */
	dXSARGS;

	if (items != 1) {
		xchat_print (ph, "Usage: Xchat::get_list(name)");
	} else {
		SP -= items;				  /*remove the argument list from the stack */

		name = ST (0);

		list = xchat_list_get (ph, SvPV_nolen (name));

		if (list == NULL) {
			XSRETURN_EMPTY;
		}

		if (GIMME_V == G_SCALAR) {
			while (xchat_list_next (ph, list)) {
				count++;
			}
			xchat_list_free (ph, list);
			XSRETURN_IV ((IV) count);
		}

		fields = xchat_list_fields (ph, SvPV_nolen (name));
		while (xchat_list_next (ph, list)) {
			XPUSHs (list_item_to_sv (list, fields));
		}
		xchat_list_free (ph, list);

		PUTBACK;
		return;
	}
}

static
XS (XS_Xchat_Embed_plugingui_remove)
{
	void *gui_entry;
	dXSARGS;
	if (items != 1) {
		xchat_print (ph, "Usage: Xchat::Embed::plugingui_remove(handle)");
	} else {
		gui_entry = INT2PTR (void *, SvUV (ST (0)));
		xchat_plugingui_remove (ph, gui_entry);
	}
	XSRETURN_EMPTY;
}

/* xs_init is the second argument perl_parse. As the name hints, it
   initializes XS subroutines (see the perlembed manpage) */
static void
xs_init (pTHX)
{
	HV *stash;
	SV *version;
	/* This one allows dynamic loading of perl modules in perl
	   scripts by the 'use perlmod;' construction */
	newXS ("DynaLoader::boot_DynaLoader", boot_DynaLoader, __FILE__);
	/* load up all the custom IRC perl functions */
	newXS ("Xchat::Internal::register", XS_Xchat_register, __FILE__);
	newXS ("Xchat::Internal::hook_server", XS_Xchat_hook_server, __FILE__);
	newXS ("Xchat::Internal::hook_command", XS_Xchat_hook_command, __FILE__);
	newXS ("Xchat::Internal::hook_print", XS_Xchat_hook_print, __FILE__);
	newXS ("Xchat::Internal::hook_timer", XS_Xchat_hook_timer, __FILE__);
	newXS ("Xchat::Internal::hook_fd", XS_Xchat_hook_fd, __FILE__);
	newXS ("Xchat::Internal::unhook", XS_Xchat_unhook, __FILE__);
	newXS ("Xchat::Internal::print", XS_Xchat_print, __FILE__);
	newXS ("Xchat::Internal::command", XS_Xchat_command, __FILE__);
	newXS ("Xchat::Internal::set_context", XS_Xchat_set_context, __FILE__);
	newXS ("Xchat::Internal::get_info", XS_Xchat_get_info, __FILE__);
	newXS ("Xchat::Internal::context_info", XS_Xchat_context_info, __FILE__);
	newXS ("Xchat::Internal::get_list", XS_Xchat_get_list, __FILE__);
	
	newXS ("Xchat::find_context", XS_Xchat_find_context, __FILE__);
	newXS ("Xchat::get_context", XS_Xchat_get_context, __FILE__);
	newXS ("Xchat::get_prefs", XS_Xchat_get_prefs, __FILE__);
	newXS ("Xchat::emit_print", XS_Xchat_emit_print, __FILE__);
	newXS ("Xchat::send_modes", XS_Xchat_send_modes, __FILE__);
	newXS ("Xchat::nickcmp", XS_Xchat_nickcmp, __FILE__);

	newXS ("Xchat::Embed::plugingui_remove", XS_Xchat_Embed_plugingui_remove,
			 __FILE__);

	stash = get_hv ("Xchat::", TRUE);
	if (stash == NULL) {
		exit (1);
	}

	newCONSTSUB (stash, "PRI_HIGHEST", newSViv (XCHAT_PRI_HIGHEST));
	newCONSTSUB (stash, "PRI_HIGH", newSViv (XCHAT_PRI_HIGH));
	newCONSTSUB (stash, "PRI_NORM", newSViv (XCHAT_PRI_NORM));
	newCONSTSUB (stash, "PRI_LOW", newSViv (XCHAT_PRI_LOW));
	newCONSTSUB (stash, "PRI_LOWEST", newSViv (XCHAT_PRI_LOWEST));

	newCONSTSUB (stash, "EAT_NONE", newSViv (XCHAT_EAT_NONE));
	newCONSTSUB (stash, "EAT_XCHAT", newSViv (XCHAT_EAT_XCHAT));
	newCONSTSUB (stash, "EAT_PLUGIN", newSViv (XCHAT_EAT_PLUGIN));
	newCONSTSUB (stash, "EAT_ALL", newSViv (XCHAT_EAT_ALL));
	newCONSTSUB (stash, "FD_READ", newSViv (XCHAT_FD_READ));
	newCONSTSUB (stash, "FD_WRITE", newSViv (XCHAT_FD_WRITE));
	newCONSTSUB (stash, "FD_EXCEPTION", newSViv (XCHAT_FD_EXCEPTION));
	newCONSTSUB (stash, "FD_NOTSOCKET", newSViv (XCHAT_FD_NOTSOCKET));
	newCONSTSUB (stash, "KEEP", newSViv (1));
	newCONSTSUB (stash, "REMOVE", newSViv (0));

	version = get_sv( "Xchat::VERSION", 1 );
	sv_setpv( version, PACKAGE_VERSION );
}

static void
perl_init (void)
{
	int warn;
	int arg_count;
	char *perl_args[] = { "", "-e", "0", "-w" };
	char *env[] = { "" };
	static const char xchat_definitions[] = {
		/* Redefine the $SIG{__WARN__} handler to have XChat
		   printing warnings in the main window. (TheHobbit) */
#include "xchat.pm.h"
	};
#ifdef OLD_PERL
	static const char irc_definitions[] = {
#include "irc.pm.h"
	};
#endif
#ifdef ENABLE_NLS

	/* Problem is, dynamicaly loaded modules check out the $]
	   var. It appears that in the embedded interpreter we get
	   5,00503 as soon as the LC_NUMERIC locale calls for a comma
	   instead of a point in separating integer and decimal
	   parts. I realy can't understant why... The following
	   appears to be an awful workaround... But it'll do until I
	   (or someone else :)) found the "right way" to solve this
	   nasty problem. (TheHobbit <thehobbit@altern.org>) */

	setlocale (LC_NUMERIC, "C");

#endif

	warn = 0;
	xchat_get_prefs (ph, "perl_warnings", NULL, &warn);
	arg_count = warn ? 4 : 3;

	PERL_SYS_INIT3 (&arg_count, (char ***)&perl_args, (char ***)&env);
	my_perl = perl_alloc ();
	perl_construct (my_perl);
	PL_exit_flags |= PERL_EXIT_DESTRUCT_END;
	perl_parse (my_perl, xs_init, arg_count, perl_args, (char **)NULL);

	/*
	   Now initialising the perl interpreter by loading the
	   perl_definition array.
	 */

	eval_pv (xchat_definitions, TRUE);
#ifdef OLD_PERL
	eval_pv (irc_definitions, TRUE);
#endif

}


static int
perl_load_file (char *filename)
{
#ifdef WIN32
	static HMODULE lib = NULL;

	if (!lib) {
		lib = LoadLibraryA (PERL_DLL);
		if (!lib) {
			if (GetLastError () == ERROR_BAD_EXE_FORMAT)
				/* http://forum.xchat.org/viewtopic.php?t=3277 */
				thread_mbox ("Cannot use this " PERL_DLL "\n\n"
#ifdef _WIN64
								 "64-bit Strawberry Perl is required.");
#else
								 "32-bit Strawberry Perl is required.");
#endif
			else {
				/* a lot of people install this old version */
				lib = LoadLibraryA ("perl56.dll");
				if (lib) {
					FreeLibrary (lib);
					lib = NULL;
					thread_mbox ("Cannot open " PERL_DLL "\n\n"
<<<<<<< HEAD
									 "You must have Strawberry Perl " PERL_REQUIRED_VERSION " installed in order to\n"
=======
									 "You must have either ActivePerl or Straberry Perl"
									 PERL_REQUIRED_VERSION
									 " installed in order to\n"
>>>>>>> 774ff239
									 "run perl scripts.\n\n"
									 "I have found Perl 5.6, but that is too old.");
				} else {
					thread_mbox ("Cannot open " PERL_DLL "\n\n"
<<<<<<< HEAD
									 "You must have Strawberry Perl " PERL_REQUIRED_VERSION " installed in order to\n"
									 "run perl scripts.\n\n"
									 "http://strawberryperl.com\n\n"
=======
									 "You must have either ActivePerl or Strawberry Perl "
									 PERL_REQUIRED_VERSION " installed in order to\n"
									 "run perl scripts.\n\n"
									 "http://www.activestate.com/ActivePerl/\n"
									 "http://strawberryperl.com/\n"
>>>>>>> 774ff239
									 "Make sure perl's bin directory is in your PATH.");
				}
			}
			/* failure */
			return FALSE;
		}

		/* success */
		FreeLibrary (lib);
	}
#endif

	if (my_perl == NULL) {
		perl_init ();
	}

	return execute_perl (sv_2mortal (newSVpv ("Xchat::Embed::load", 0)),
								filename);

}

static void
perl_end (void)
{

	if (my_perl != NULL) {
		execute_perl (sv_2mortal (newSVpv ("Xchat::Embed::unload_all", 0)), "");
		PL_perl_destruct_level = 1;
		perl_destruct (my_perl);
		perl_free (my_perl);
		PERL_SYS_TERM();
		my_perl = NULL;
	}

}

static int
perl_command_unloadall (char *word[], char *word_eol[], void *userdata)
{
	if (my_perl != NULL) {
		execute_perl (sv_2mortal (newSVpv ("Xchat::Embed::unload_all", 0)), "");
		return XCHAT_EAT_XCHAT;
	}

	return XCHAT_EAT_XCHAT;
}

static int
perl_command_reloadall (char *word[], char *word_eol[], void *userdata)
{
	if (my_perl != NULL) {
		execute_perl (sv_2mortal (newSVpv ("Xchat::Embed::reload_all", 0)), "");

		return XCHAT_EAT_XCHAT;
	} else {
		perl_auto_load( NULL );
	}
	return XCHAT_EAT_XCHAT;
}

static int
perl_command_load (char *word[], char *word_eol[], void *userdata)
{
	char *file = get_filename (word, word_eol);

	if (file != NULL )
	{
		perl_load_file (file);
		return XCHAT_EAT_XCHAT;
	}

	return XCHAT_EAT_NONE;
}

static int
perl_command_unload (char *word[], char *word_eol[], void *userdata)
{
	char *file = get_filename (word, word_eol);
	
	if (my_perl != NULL && file != NULL) {
		execute_perl (sv_2mortal (newSVpv ("Xchat::Embed::unload", 0)), file);
		return XCHAT_EAT_XCHAT;
	}

	return XCHAT_EAT_NONE;
}

static int
perl_command_reload (char *word[], char *word_eol[], void *userdata)
{
	char *file = get_filename (word, word_eol);
	
	if (my_perl != NULL && file != NULL) {
		execute_perl (sv_2mortal (newSVpv ("Xchat::Embed::reload", 0)), file);
		return XCHAT_EAT_XCHAT;
	}
	
	return XCHAT_EAT_XCHAT;
}

void
xchat_plugin_get_info (char **name, char **desc, char **version,
							  void **reserved)
{
	*name = "Perl";
	*desc = "Perl scripting interface";
	*version = PACKAGE_VERSION;
	if (reserved)
		*reserved = NULL;
}


/* Reinit safeguard */

static int initialized = 0;

int
xchat_plugin_init (xchat_plugin * plugin_handle, char **plugin_name,
						 char **plugin_desc, char **plugin_version, char *arg)
{
	if (initialized != 0) {
		xchat_print (plugin_handle, "Perl interface already loaded\n");
		return 0;
	}

	ph = plugin_handle;
	initialized = 1;

	*plugin_name = "Perl";
	*plugin_desc = "Perl scripting interface";
	*plugin_version = PACKAGE_VERSION;

	xchat_hook_command (ph, "load", XCHAT_PRI_NORM, perl_command_load, 0, 0);
	xchat_hook_command (ph, "unload", XCHAT_PRI_NORM, perl_command_unload, 0,
							  0);
	xchat_hook_command (ph, "reload", XCHAT_PRI_NORM, perl_command_reload, 0,
							  0);
	xchat_hook_command (ph, "pl_reload", XCHAT_PRI_NORM, perl_command_reload, 0,
							  0);
	xchat_hook_command (ph, "unloadall", XCHAT_PRI_NORM,
							  perl_command_unloadall, 0, 0);
	xchat_hook_command (ph, "reloadall", XCHAT_PRI_NORM,
							  perl_command_reloadall, 0, 0);

	/*perl_init (); */
	xchat_hook_timer (ph, 0, perl_auto_load, NULL );

	xchat_print (ph, "Perl interface loaded\n");

	return 1;
}

int
xchat_plugin_deinit (xchat_plugin * plugin_handle)
{
	perl_end ();

	initialized = 0;
	xchat_print (plugin_handle, "Perl interface unloaded\n");

	return 1;
}<|MERGE_RESOLUTION|>--- conflicted
+++ resolved
@@ -1357,28 +1357,18 @@
 					FreeLibrary (lib);
 					lib = NULL;
 					thread_mbox ("Cannot open " PERL_DLL "\n\n"
-<<<<<<< HEAD
-									 "You must have Strawberry Perl " PERL_REQUIRED_VERSION " installed in order to\n"
-=======
 									 "You must have either ActivePerl or Straberry Perl"
 									 PERL_REQUIRED_VERSION
 									 " installed in order to\n"
->>>>>>> 774ff239
 									 "run perl scripts.\n\n"
 									 "I have found Perl 5.6, but that is too old.");
 				} else {
 					thread_mbox ("Cannot open " PERL_DLL "\n\n"
-<<<<<<< HEAD
-									 "You must have Strawberry Perl " PERL_REQUIRED_VERSION " installed in order to\n"
-									 "run perl scripts.\n\n"
-									 "http://strawberryperl.com\n\n"
-=======
 									 "You must have either ActivePerl or Strawberry Perl "
 									 PERL_REQUIRED_VERSION " installed in order to\n"
 									 "run perl scripts.\n\n"
 									 "http://www.activestate.com/ActivePerl/\n"
 									 "http://strawberryperl.com/\n"
->>>>>>> 774ff239
 									 "Make sure perl's bin directory is in your PATH.");
 				}
 			}
